--- conflicted
+++ resolved
@@ -1,9 +1,6 @@
 import os
+import re
 import sys
-<<<<<<< HEAD
-=======
-import re
->>>>>>> fddf16c1
 
 import pytest
 
