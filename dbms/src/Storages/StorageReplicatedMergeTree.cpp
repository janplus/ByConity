--- conflicted
+++ resolved
@@ -194,13 +194,8 @@
     const String & zookeeper_path_,
     const String & replica_name_,
     bool attach,
-<<<<<<< HEAD
-    const String & database_name_, const String & name_,
-=======
-    const String & path_,
     const String & database_name_,
     const String & table_name_,
->>>>>>> 8ef7f358
     const ColumnsDescription & columns_,
     const IndicesDescription & indices_,
     Context & context_,
@@ -213,24 +208,7 @@
     const MergingParams & merging_params_,
     const MergeTreeSettings & settings_,
     bool has_force_restore_data_flag)
-<<<<<<< HEAD
-    : global_context(context_),
-    database_name(database_name_),
-    table_name(name_),
-    zookeeper_path(global_context.getMacros()->expand(zookeeper_path_, database_name, table_name)),
-    replica_name(global_context.getMacros()->expand(replica_name_, database_name, table_name)),
-    data(database_name, table_name, columns_, indices_,
-        context_, date_column_name, partition_by_ast_, order_by_ast_, primary_key_ast_,
-        sample_by_ast_, ttl_table_ast_, merging_params_,
-        settings_, true, attach,
-        [this] (const std::string & name) { enqueuePartForCheck(name); }),
-    reader(data), writer(data), merger_mutator(data, global_context.getBackgroundPool()), queue(*this),
-    fetcher(data),
-    cleanup_thread(*this), alter_thread(*this), part_check_thread(*this), restarting_thread(*this),
-    log(&Logger::get(database_name + "." + table_name + " (StorageReplicatedMergeTree)"))
-=======
         : MergeTreeData(database_name_, table_name_,
-            path_ + escapeForFileName(table_name_) + '/',
             columns_, indices_,
             context_, date_column_name, partition_by_ast_, order_by_ast_, primary_key_ast_,
             sample_by_ast_, ttl_table_ast_, merging_params_,
@@ -240,7 +218,6 @@
         replica_name(global_context.getMacros()->expand(replica_name_, database_name_, table_name_)),
         reader(*this), writer(*this), merger_mutator(*this, global_context.getBackgroundPool()), queue(*this), fetcher(*this),
         cleanup_thread(*this), alter_thread(*this), part_check_thread(*this), restarting_thread(*this)
->>>>>>> 8ef7f358
 {
     if (!zookeeper_path.empty() && zookeeper_path.back() == '/')
         zookeeper_path.resize(zookeeper_path.size() - 1);
@@ -1072,7 +1049,7 @@
     size_t estimated_space_for_merge = MergeTreeDataMergerMutator::estimateNeededDiskSpace(parts);
 
     /// Can throw an exception.
-    DiskSpaceMonitor::ReservationPtr reserved_space = data.reserveSpaceForPart(estimated_space_for_merge);
+    DiskSpaceMonitor::ReservationPtr reserved_space = reserveSpaceForPart(estimated_space_for_merge);
     if (!reserved_space)
         throw Exception("TMP MSG", ErrorCodes::NOT_ENOUGH_SPACE); ///@TODO_IGR FIX
 
@@ -1205,7 +1182,7 @@
     MutationCommands commands = queue.getMutationCommands(source_part, new_part_info.mutation);
 
     /// Can throw an exception.
-    DiskSpaceMonitor::ReservationPtr reserved_space = data.reserveSpaceForPart(estimated_space_for_result);
+    DiskSpaceMonitor::ReservationPtr reserved_space = reserveSpaceForPart(estimated_space_for_result);
     if (!reserved_space)
         throw Exception("TMP MSG", ErrorCodes::NOT_ENOUGH_SPACE); ///@TODO_IGR FIX
 
@@ -1233,13 +1210,8 @@
 
     try
     {
-<<<<<<< HEAD
         new_part = merger_mutator.mutatePartToTemporaryPart(future_mutated_part, commands, *merge_entry, global_context, reserved_space.get());
-        data.renameTempPartAndReplace(new_part, nullptr, &transaction);
-=======
-        new_part = merger_mutator.mutatePartToTemporaryPart(future_mutated_part, commands, *merge_entry, global_context);
         renameTempPartAndReplace(new_part, nullptr, &transaction);
->>>>>>> 8ef7f358
 
         try
         {
@@ -1962,17 +1934,8 @@
     }
 
     /// Add to the queue jobs to receive all the active parts that the reference/master replica has.
-<<<<<<< HEAD
-    Strings parts_tmp = zookeeper->getChildren(source_path + "/parts");
-    Strings parts;
-    for (const auto & elem : parts_tmp)
-        parts.push_back(elem);
-
-    ActiveDataPartSet active_parts_set(data.format_version, parts);
-=======
     Strings parts = zookeeper->getChildren(source_path + "/parts");
     ActiveDataPartSet active_parts_set(format_version, parts);
->>>>>>> 8ef7f358
 
     auto active_parts = active_parts_set.getParts();
     for (const auto & name : active_parts)
@@ -3043,7 +3006,7 @@
             for (const DataPartPtr & part : data_parts)
                 partition_ids.emplace(part->info.partition_id);
 
-            UInt64 disk_space = data.schema.getMaxUnreservedFreeSpace();
+            UInt64 disk_space = schema.getMaxUnreservedFreeSpace();
 
             for (const String & partition_id : partition_ids)
             {
@@ -3070,13 +3033,8 @@
             }
             else
             {
-<<<<<<< HEAD
-                UInt64 disk_space = data.schema.getMaxUnreservedFreeSpace();
-                String partition_id = data.getPartitionIDFromQuery(partition, query_context);
-=======
-                UInt64 disk_space = DiskSpaceMonitor::getUnreservedFreeSpace(full_path);
+                UInt64 disk_space = schema.getMaxUnreservedFreeSpace();
                 String partition_id = getPartitionIDFromQuery(partition, query_context);
->>>>>>> 8ef7f358
                 selected = merger_mutator.selectAllPartsToMergeWithinPartition(
                     future_merged_part, disk_space, can_merge, partition_id, final, &disable_reason);
             }
@@ -3601,17 +3559,16 @@
         ActiveDataPartSet active_parts(format_version);
 
         std::set<String> part_names;
-        const auto disks = data.schema.getDisks();
+        const auto disks = schema.getDisks();
         for (const DiskPtr & disk : disks)
         {
-<<<<<<< HEAD
-            const auto full_path = data.getFullPathOnDisk(disk);
+            const auto full_path = getFullPathOnDisk(disk);
             for (Poco::DirectoryIterator it = Poco::DirectoryIterator(full_path + source_dir);
                  it != Poco::DirectoryIterator(); ++it)
             {
                 String name = it.name();
                 MergeTreePartInfo part_info;
-                if (!MergeTreePartInfo::tryParsePartName(name, &part_info, data.format_version))
+                if (!MergeTreePartInfo::tryParsePartName(name, &part_info, format_version))
                     continue;
                 if (part_info.partition_id != partition_id)
                     continue;
@@ -3620,17 +3577,6 @@
                 part_names.insert(name);
                 name_to_disk[name] = disk;
             }
-=======
-            String name = it.name();
-            MergeTreePartInfo part_info;
-            if (!MergeTreePartInfo::tryParsePartName(name, &part_info, format_version))
-                continue;
-            if (part_info.partition_id != partition_id)
-                continue;
-            LOG_DEBUG(log, "Found part " << name);
-            active_parts.add(name);
-            part_names.insert(name);
->>>>>>> 8ef7f358
         }
         LOG_DEBUG(log, active_parts.size() << " of them are active");
         auto tmp_parts = active_parts.getParts();
@@ -3643,7 +3589,7 @@
             String containing_part = active_parts.getContainingPart(name);
             if (!containing_part.empty() && containing_part != name)
             {
-                const auto full_path = data.getFullPathOnDisk(name_to_disk[name]);
+                const auto full_path = getFullPathOnDisk(name_to_disk[name]);
                 Poco::File(full_path + source_dir + name).renameTo(full_path + source_dir + "inactive_" + name);
             }
         }
@@ -3655,11 +3601,7 @@
     for (const String & part : parts)
     {
         LOG_DEBUG(log, "Checking part " << part);
-<<<<<<< HEAD
-        loaded_parts.push_back(data.loadPartAndFixMetadata(name_to_disk[part], source_dir + part));
-=======
-        loaded_parts.push_back(loadPartAndFixMetadata(source_dir + part));
->>>>>>> 8ef7f358
+        loaded_parts.push_back(loadPartAndFixMetadata(name_to_disk[part], source_dir + part));
     }
 
     ReplicatedMergeTreeBlockOutputStream output(*this, 0, 0, 0, false);   /// TODO Allow to use quorum here.
@@ -3726,15 +3668,10 @@
 }
 
 
-void StorageReplicatedMergeTree::rename(const String & /*new_path_to_db*/, const String & new_database_name, const String & new_table_name)
-{
-<<<<<<< HEAD
-    data.rename(new_database_name, new_table_name);
-=======
-    std::string new_full_path = new_path_to_db + escapeForFileName(new_table_name) + '/';
-
-    setPath(new_full_path);
->>>>>>> 8ef7f358
+void StorageReplicatedMergeTree::rename(const String & new_path_to_db, const String & new_database_name,
+                                        const String & new_table_name)
+{
+    MergeTreeData::rename(new_path_to_db, new_database_name, new_table_name);
 
     database_name = new_database_name;
     table_name = new_table_name;
@@ -4235,11 +4172,7 @@
       * Unreliable (there is a race condition) - such a partition may appear a little later.
       */
     Poco::DirectoryIterator dir_end;
-<<<<<<< HEAD
-    for (Poco::DirectoryIterator dir_it{data.getFullPaths()[0] + "detached/"}; dir_it != dir_end; ++dir_it)
-=======
-    for (Poco::DirectoryIterator dir_it{getFullPath() + "detached/"}; dir_it != dir_end; ++dir_it)
->>>>>>> 8ef7f358
+    for (Poco::DirectoryIterator dir_it{getDataPaths()[0] + "detached/"}; dir_it != dir_end; ++dir_it) ///@TODO IGR
     {
         MergeTreePartInfo part_info;
         if (MergeTreePartInfo::tryParsePartName(dir_it.name(), &part_info, format_version)
@@ -4322,17 +4255,8 @@
         if (try_no >= query_context.getSettings().max_fetch_partition_retries_count)
             throw Exception("Too many retries to fetch parts from " + best_replica_path, ErrorCodes::TOO_MANY_RETRIES_TO_FETCH_PARTS);
 
-<<<<<<< HEAD
-        Strings parts_tmp = getZooKeeper()->getChildren(best_replica_path + "/parts");
-        Strings parts;
-        for (const auto & elem : parts_tmp)
-            parts.push_back(elem);
-
-        ActiveDataPartSet active_parts_set(data.format_version, parts);
-=======
         Strings parts = getZooKeeper()->getChildren(best_replica_path + "/parts");
         ActiveDataPartSet active_parts_set(format_version, parts);
->>>>>>> 8ef7f358
         Strings parts_to_fetch;
 
         if (missing_parts.empty())
