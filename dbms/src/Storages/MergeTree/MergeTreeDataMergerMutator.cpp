#include "MergeTreeDataMergerMutator.h"

#include <Storages/MergeTree/MergeTreeSequentialBlockInputStream.h>
#include <Storages/MergeTree/MergedBlockOutputStream.h>
#include <Storages/MergeTree/MergedColumnOnlyOutputStream.h>
#include <Disks/DiskSpaceMonitor.h>
#include <Storages/MergeTree/SimpleMergeSelector.h>
#include <Storages/MergeTree/AllMergeSelector.h>
#include <Storages/MergeTree/TTLMergeSelector.h>
#include <Storages/MergeTree/MergeList.h>
#include <Storages/MergeTree/StorageFromMergeTreeDataPart.h>
#include <DataStreams/TTLBlockInputStream.h>
#include <DataStreams/DistinctSortedBlockInputStream.h>
#include <DataStreams/ExpressionBlockInputStream.h>
#include <DataStreams/MergingSortedBlockInputStream.h>
#include <DataStreams/CollapsingSortedBlockInputStream.h>
#include <DataStreams/SummingSortedBlockInputStream.h>
#include <DataStreams/ReplacingSortedBlockInputStream.h>
#include <DataStreams/GraphiteRollupSortedBlockInputStream.h>
#include <DataStreams/AggregatingSortedBlockInputStream.h>
#include <DataStreams/VersionedCollapsingSortedBlockInputStream.h>
#include <DataStreams/MaterializingBlockInputStream.h>
#include <DataStreams/ConcatBlockInputStream.h>
#include <DataStreams/ColumnGathererStream.h>
#include <Interpreters/MutationsInterpreter.h>
#include <Common/SimpleIncrement.h>
#include <Common/interpolate.h>
#include <Common/typeid_cast.h>
#include <Common/createHardLink.h>
#include <Poco/File.h>
#include <Poco/DirectoryIterator.h>
#include <cmath>
#include <numeric>
#include <iomanip>


namespace ProfileEvents
{
    extern const Event MergedRows;
    extern const Event MergedUncompressedBytes;
    extern const Event MergesTimeMilliseconds;
    extern const Event Merge;
}

namespace CurrentMetrics
{
    extern const Metric BackgroundPoolTask;
    extern const Metric PartMutation;
}

namespace DB
{

namespace ErrorCodes
{
    extern const int ABORTED;
    extern const int UNKNOWN_MUTATION_COMMAND;
}


using MergeAlgorithm = MergeTreeDataMergerMutator::MergeAlgorithm;


/// Do not start to merge parts, if free space is less than sum size of parts times specified coefficient.
/// This value is chosen to not allow big merges to eat all free space. Thus allowing small merges to proceed.
static const double DISK_USAGE_COEFFICIENT_TO_SELECT = 2;

/// To do merge, reserve amount of space equals to sum size of parts times specified coefficient.
/// Must be strictly less than DISK_USAGE_COEFFICIENT_TO_SELECT,
///  because between selecting parts to merge and doing merge, amount of free space could have decreased.
static const double DISK_USAGE_COEFFICIENT_TO_RESERVE = 1.1;

void FutureMergedMutatedPart::assign(MergeTreeData::DataPartsVector parts_)
{
    if (parts_.empty())
        return;

    size_t sum_rows = 0;
    size_t sum_bytes_uncompressed = 0;
    for (const auto & part : parts_)
    {
        sum_rows += part->rows_count;
        sum_bytes_uncompressed += part->getTotalColumnsSize().data_uncompressed;
    }

    auto future_part_type = parts_.front()->storage.choosePartType(sum_bytes_uncompressed, sum_rows);
    assign(std::move(parts_), future_part_type);
}

void FutureMergedMutatedPart::assign(MergeTreeData::DataPartsVector parts_, MergeTreeDataPartType future_part_type)
{
    if (parts_.empty())
        return;

    for (const MergeTreeData::DataPartPtr & part : parts_)
    {
        const MergeTreeData::DataPartPtr & first_part = parts_.front();

        if (part->partition.value != first_part->partition.value)
            throw Exception(
                "Attempting to merge parts " + first_part->name + " and " + part->name + " that are in different partitions",
                ErrorCodes::LOGICAL_ERROR);
    }

    parts = std::move(parts_);

    UInt32 max_level = 0;
    Int64 max_mutation = 0;
    for (const auto & part : parts)
    {
        max_level = std::max(max_level, part->info.level);
        max_mutation = std::max(max_mutation, part->info.mutation);
    }

    type = future_part_type;
    part_info.partition_id = parts.front()->info.partition_id;
    part_info.min_block = parts.front()->info.min_block;
    part_info.max_block = parts.back()->info.max_block;
    part_info.level = max_level + 1;
    part_info.mutation = max_mutation;

    if (parts.front()->storage.format_version < MERGE_TREE_DATA_MIN_FORMAT_VERSION_WITH_CUSTOM_PARTITIONING)
    {
        DayNum min_date = DayNum(std::numeric_limits<UInt16>::max());
        DayNum max_date = DayNum(std::numeric_limits<UInt16>::min());
        for (const auto & part : parts)
        {
            /// NOTE: getting min and max dates from part names (instead of part data) because we want
            /// the merged part name be determined only by source part names.
            /// It is simpler this way when the real min and max dates for the block range can change
            /// (e.g. after an ALTER DELETE command).
            DayNum part_min_date;
            DayNum part_max_date;
            MergeTreePartInfo::parseMinMaxDatesFromPartName(part->name, part_min_date, part_max_date);
            min_date = std::min(min_date, part_min_date);
            max_date = std::max(max_date, part_max_date);
        }

        name = part_info.getPartNameV0(min_date, max_date);
    }
    else
        name = part_info.getPartName();
}

void FutureMergedMutatedPart::updatePath(const MergeTreeData & storage, const ReservationPtr & reservation)
{
    path = storage.getFullPathOnDisk(reservation->getDisk()) + name + "/";
}

MergeTreeDataMergerMutator::MergeTreeDataMergerMutator(MergeTreeData & data_, size_t background_pool_size_)
    : data(data_), background_pool_size(background_pool_size_), log(&Logger::get(data.getLogName() + " (MergerMutator)"))
{
}


UInt64 MergeTreeDataMergerMutator::getMaxSourcePartsSizeForMerge()
{
    size_t busy_threads_in_pool = CurrentMetrics::values[CurrentMetrics::BackgroundPoolTask].load(std::memory_order_relaxed);

    return getMaxSourcePartsSizeForMerge(background_pool_size, busy_threads_in_pool == 0 ? 0 : busy_threads_in_pool - 1); /// 1 is current thread
}


UInt64 MergeTreeDataMergerMutator::getMaxSourcePartsSizeForMerge(size_t pool_size, size_t pool_used)
{
    if (pool_used > pool_size)
        throw Exception("Logical error: invalid arguments passed to getMaxSourcePartsSize: pool_used > pool_size", ErrorCodes::LOGICAL_ERROR);

    size_t free_entries = pool_size - pool_used;
    const auto data_settings = data.getSettings();

    UInt64 max_size = 0;
    if (free_entries >= data_settings->number_of_free_entries_in_pool_to_lower_max_size_of_merge)
        max_size = data_settings->max_bytes_to_merge_at_max_space_in_pool;
    else
        max_size = interpolateExponential(
            data_settings->max_bytes_to_merge_at_min_space_in_pool,
            data_settings->max_bytes_to_merge_at_max_space_in_pool,
            static_cast<double>(free_entries) / data_settings->number_of_free_entries_in_pool_to_lower_max_size_of_merge);

    return std::min(max_size, static_cast<UInt64>(data.storage_policy->getMaxUnreservedFreeSpace() / DISK_USAGE_COEFFICIENT_TO_SELECT));
}


UInt64 MergeTreeDataMergerMutator::getMaxSourcePartSizeForMutation()
{
    const auto data_settings = data.getSettings();
    size_t busy_threads_in_pool = CurrentMetrics::values[CurrentMetrics::BackgroundPoolTask].load(std::memory_order_relaxed);

    /// DataPart can be store only at one disk. Get Max of free space at all disks
    UInt64 disk_space = data.storage_policy->getMaxUnreservedFreeSpace();

    /// Allow mutations only if there are enough threads, leave free threads for merges else
    if (background_pool_size - busy_threads_in_pool >= data_settings->number_of_free_entries_in_pool_to_execute_mutation)
        return static_cast<UInt64>(disk_space / DISK_USAGE_COEFFICIENT_TO_RESERVE);

    return 0;
}


bool MergeTreeDataMergerMutator::selectPartsToMerge(
    FutureMergedMutatedPart & future_part,
    bool aggressive,
    size_t max_total_size_to_merge,
    const AllowedMergingPredicate & can_merge_callback,
    String * out_disable_reason)
{
    MergeTreeData::DataPartsVector data_parts = data.getDataPartsVector();
    const auto data_settings = data.getSettings();

    if (data_parts.empty())
    {
        if (out_disable_reason)
            *out_disable_reason = "There are no parts in the table";
        return false;
    }

    time_t current_time = time(nullptr);

    IMergeSelector::Partitions partitions;

    const String * prev_partition_id = nullptr;
    const MergeTreeData::DataPartPtr * prev_part = nullptr;
    bool has_part_with_expired_ttl = false;
    for (const MergeTreeData::DataPartPtr & part : data_parts)
    {
        const String & partition_id = part->info.partition_id;
        if (!prev_partition_id || partition_id != *prev_partition_id || (prev_part && !can_merge_callback(*prev_part, part, nullptr)))
        {
            if (partitions.empty() || !partitions.back().empty())
                partitions.emplace_back();
            prev_partition_id = &partition_id;
        }

        IMergeSelector::Part part_info;
        part_info.size = part->bytes_on_disk;
        part_info.age = current_time - part->modification_time;
        part_info.level = part->info.level;
        part_info.data = &part;
        part_info.min_ttl = part->ttl_infos.part_min_ttl;
        part_info.max_ttl = part->ttl_infos.part_max_ttl;

        time_t ttl = data_settings->ttl_only_drop_parts ? part_info.max_ttl : part_info.min_ttl;

        if (ttl && ttl <= current_time)
            has_part_with_expired_ttl = true;

        partitions.back().emplace_back(part_info);

        /// Check for consistency of data parts. If assertion is failed, it requires immediate investigation.
        if (prev_part && part->info.partition_id == (*prev_part)->info.partition_id
            && part->info.min_block <= (*prev_part)->info.max_block)
        {
            LOG_ERROR(log, "Part " << part->name << " intersects previous part " << (*prev_part)->name);
        }

        prev_part = &part;
    }

    std::unique_ptr<IMergeSelector> merge_selector;

    SimpleMergeSelector::Settings merge_settings;
    if (aggressive)
        merge_settings.base = 1;

    bool can_merge_with_ttl =
        (current_time - last_merge_with_ttl > data_settings->merge_with_ttl_timeout);

    /// NOTE Could allow selection of different merge strategy.
    if (can_merge_with_ttl && has_part_with_expired_ttl && !ttl_merges_blocker.isCancelled())
    {
        merge_selector = std::make_unique<TTLMergeSelector>(current_time, data_settings->ttl_only_drop_parts);
        last_merge_with_ttl = current_time;
    }
    else
        merge_selector = std::make_unique<SimpleMergeSelector>(merge_settings);

    IMergeSelector::PartsInPartition parts_to_merge = merge_selector->select(
        partitions,
        max_total_size_to_merge);

    if (parts_to_merge.empty())
    {
        if (out_disable_reason)
            *out_disable_reason = "There are no need to merge parts according to merge selector algorithm";
        return false;
    }

    /// Allow to "merge" part with itself if we need remove some values with expired ttl
    if (parts_to_merge.size() == 1 && !has_part_with_expired_ttl)
        throw Exception("Logical error: merge selector returned only one part to merge", ErrorCodes::LOGICAL_ERROR);

    MergeTreeData::DataPartsVector parts;
    parts.reserve(parts_to_merge.size());
    for (IMergeSelector::Part & part_info : parts_to_merge)
    {
        const MergeTreeData::DataPartPtr & part = *static_cast<const MergeTreeData::DataPartPtr *>(part_info.data);
        parts.push_back(part);
    }

    LOG_DEBUG(log, "Selected " << parts.size() << " parts from " << parts.front()->name << " to " << parts.back()->name);
    future_part.assign(std::move(parts));
    return true;
}

bool MergeTreeDataMergerMutator::selectAllPartsToMergeWithinPartition(
    FutureMergedMutatedPart & future_part,
    UInt64 & available_disk_space,
    const AllowedMergingPredicate & can_merge,
    const String & partition_id,
    bool final,
    String * out_disable_reason)
{
    MergeTreeData::DataPartsVector parts = selectAllPartsFromPartition(partition_id);

    if (parts.empty())
        return false;

    if (!final && parts.size() == 1)
    {
        if (out_disable_reason)
            *out_disable_reason = "There is only one part inside partition";
        return false;
    }

    auto it = parts.begin();
    auto prev_it = it;

    UInt64 sum_bytes = 0;
    while (it != parts.end())
    {
        /// For the case of one part, we check that it can be merged "with itself".
        if ((it != parts.begin() || parts.size() == 1) && !can_merge(*prev_it, *it, out_disable_reason))
        {
            return false;
        }

        sum_bytes += (*it)->bytes_on_disk;

        prev_it = it;
        ++it;
    }

    /// Enough disk space to cover the new merge with a margin.
    auto required_disk_space = sum_bytes * DISK_USAGE_COEFFICIENT_TO_SELECT;
    if (available_disk_space <= required_disk_space)
    {
        time_t now = time(nullptr);
        if (now - disk_space_warning_time > 3600)
        {
            disk_space_warning_time = now;
            LOG_WARNING(log, "Won't merge parts from " << parts.front()->name << " to " << (*prev_it)->name
                << " because not enough free space: "
                << formatReadableSizeWithBinarySuffix(available_disk_space) << " free and unreserved, "
                << formatReadableSizeWithBinarySuffix(sum_bytes)
                << " required now (+" << static_cast<int>((DISK_USAGE_COEFFICIENT_TO_SELECT - 1.0) * 100)
                << "% on overhead); suppressing similar warnings for the next hour");
        }

        if (out_disable_reason)
            *out_disable_reason = "Insufficient available disk space, required " +
                formatReadableSizeWithDecimalSuffix(required_disk_space);

        return false;
    }

    LOG_DEBUG(log, "Selected " << parts.size() << " parts from " << parts.front()->name << " to " << parts.back()->name);
    future_part.assign(std::move(parts));
    available_disk_space -= required_disk_space;
    return true;
}


MergeTreeData::DataPartsVector MergeTreeDataMergerMutator::selectAllPartsFromPartition(const String & partition_id)
{
    MergeTreeData::DataPartsVector parts_from_partition;

    MergeTreeData::DataParts data_parts = data.getDataParts();

    for (MergeTreeData::DataParts::iterator it = data_parts.cbegin(); it != data_parts.cend(); ++it)
    {
        const MergeTreeData::DataPartPtr & current_part = *it;
        if (current_part->info.partition_id != partition_id)
            continue;

        parts_from_partition.push_back(current_part);
    }

    return parts_from_partition;
}


/// PK columns are sorted and merged, ordinary columns are gathered using info from merge step
static void extractMergingAndGatheringColumns(
    const NamesAndTypesList & all_columns,
    const ExpressionActionsPtr & sorting_key_expr,
    const MergeTreeIndices & indexes,
    const MergeTreeData::MergingParams & merging_params,
    NamesAndTypesList & gathering_columns, Names & gathering_column_names,
    NamesAndTypesList & merging_columns, Names & merging_column_names)
{
    Names sort_key_columns_vec = sorting_key_expr->getRequiredColumns();
    std::set<String> key_columns(sort_key_columns_vec.cbegin(), sort_key_columns_vec.cend());
    for (const auto & index : indexes)
    {
        Names index_columns_vec = index->getColumnsRequiredForIndexCalc();
        std::copy(index_columns_vec.cbegin(), index_columns_vec.cend(),
                  std::inserter(key_columns, key_columns.end()));
    }

    /// Force sign column for Collapsing mode
    if (merging_params.mode == MergeTreeData::MergingParams::Collapsing)
        key_columns.emplace(merging_params.sign_column);

    /// Force version column for Replacing mode
    if (merging_params.mode == MergeTreeData::MergingParams::Replacing)
        key_columns.emplace(merging_params.version_column);

    /// Force sign column for VersionedCollapsing mode. Version is already in primary key.
    if (merging_params.mode == MergeTreeData::MergingParams::VersionedCollapsing)
        key_columns.emplace(merging_params.sign_column);

    /// Force to merge at least one column in case of empty key
    if (key_columns.empty())
        key_columns.emplace(all_columns.front().name);

    /// TODO: also force "summing" and "aggregating" columns to make Horizontal merge only for such columns

    for (const auto & column : all_columns)
    {
        if (key_columns.count(column.name))
        {
            merging_columns.emplace_back(column);
            merging_column_names.emplace_back(column.name);
        }
        else
        {
            gathering_columns.emplace_back(column);
            gathering_column_names.emplace_back(column.name);
        }
    }
}

/* Allow to compute more accurate progress statistics */
class ColumnSizeEstimator
{
    MergeTreeData::DataPart::ColumnToSize map;
public:

    /// Stores approximate size of columns in bytes
    /// Exact values are not required since it used for relative values estimation (progress).
    size_t sum_total = 0;
    size_t sum_index_columns = 0;
    size_t sum_ordinary_columns = 0;

    ColumnSizeEstimator(const MergeTreeData::DataPart::ColumnToSize & map_, const Names & key_columns, const Names & ordinary_columns)
        : map(map_)
    {
        for (const auto & name : key_columns)
            if (!map.count(name)) map[name] = 0;
        for (const auto & name : ordinary_columns)
            if (!map.count(name)) map[name] = 0;

        for (const auto & name : key_columns)
            sum_index_columns += map.at(name);

        for (const auto & name : ordinary_columns)
            sum_ordinary_columns += map.at(name);

        sum_total = std::max(static_cast<decltype(sum_index_columns)>(1), sum_index_columns + sum_ordinary_columns);
    }

    Float64 columnWeight(const String & column) const
    {
        return static_cast<Float64>(map.at(column)) / sum_total;
    }

    Float64 keyColumnsWeight() const
    {
        return static_cast<Float64>(sum_index_columns) / sum_total;
    }
};

/** Progress callback.
  * What it should update:
  * - approximate progress
  * - amount of read rows
  * - various metrics
  * - time elapsed for current merge.
  */

/// Auxilliary struct that for each merge stage stores its current progress.
/// A stage is: the horizontal stage + a stage for each gathered column (if we are doing a
/// Vertical merge) or a mutation of a single part. During a single stage all rows are read.
struct MergeStageProgress
{
    MergeStageProgress(Float64 weight_)
        : is_first(true) , weight(weight_)
    {
    }

    MergeStageProgress(Float64 initial_progress_, Float64 weight_)
        : initial_progress(initial_progress_), is_first(false), weight(weight_)
    {
    }

    Float64 initial_progress = 0.0;
    bool is_first;
    Float64 weight;

    UInt64 total_rows = 0;
    UInt64 rows_read = 0;
};

class MergeProgressCallback
{
public:
    MergeProgressCallback(
        MergeList::Entry & merge_entry_, UInt64 & watch_prev_elapsed_, MergeStageProgress & stage_)
        : merge_entry(merge_entry_)
        , watch_prev_elapsed(watch_prev_elapsed_)
        , stage(stage_)
    {
        updateWatch();
    }

    MergeList::Entry & merge_entry;
    UInt64 & watch_prev_elapsed;
    MergeStageProgress & stage;

    void updateWatch()
    {
        UInt64 watch_curr_elapsed = merge_entry->watch.elapsed();
        ProfileEvents::increment(ProfileEvents::MergesTimeMilliseconds, (watch_curr_elapsed - watch_prev_elapsed) / 1000000);
        watch_prev_elapsed = watch_curr_elapsed;
    }

    void operator() (const Progress & value)
    {
        ProfileEvents::increment(ProfileEvents::MergedUncompressedBytes, value.read_bytes);
        if (stage.is_first)
        {
            ProfileEvents::increment(ProfileEvents::MergedRows, value.read_rows);
            ProfileEvents::increment(ProfileEvents::Merge);
        }
        updateWatch();

        merge_entry->bytes_read_uncompressed += value.read_bytes;
        if (stage.is_first)
            merge_entry->rows_read += value.read_rows;

        stage.total_rows += value.total_rows_to_read;
        stage.rows_read += value.read_rows;
        if (stage.total_rows > 0)
        {
            merge_entry->progress.store(
                stage.initial_progress + stage.weight * stage.rows_read / stage.total_rows,
                std::memory_order_relaxed);
        }
    }
};

/// parts should be sorted.
MergeTreeData::MutableDataPartPtr MergeTreeDataMergerMutator::mergePartsToTemporaryPart(
    const FutureMergedMutatedPart & future_part, MergeList::Entry & merge_entry, TableStructureReadLockHolder &,
    time_t time_of_merge, const ReservationPtr & space_reservation, bool deduplicate, bool force_ttl)
{
    static const String TMP_PREFIX = "tmp_merge_";

    if (merges_blocker.isCancelled())
        throw Exception("Cancelled merging parts", ErrorCodes::ABORTED);

    const MergeTreeData::DataPartsVector & parts = future_part.parts;

    LOG_DEBUG(log, "Merging " << parts.size() << " parts: from "
              << parts.front()->name << " to " << parts.back()->name
              << " into " << TMP_PREFIX + future_part.name + " with type " + future_part.type.toString());

    String part_path = data.getFullPathOnDisk(space_reservation->getDisk());
    String new_part_tmp_path = part_path + TMP_PREFIX + future_part.name + "/";
    if (Poco::File(new_part_tmp_path).exists())
        throw Exception("Directory " + new_part_tmp_path + " already exists", ErrorCodes::DIRECTORY_ALREADY_EXISTS);

    MergeTreeData::DataPart::ColumnToSize merged_column_to_size;

    Names all_column_names = data.getColumns().getNamesOfPhysical();
    NamesAndTypesList all_columns = data.getColumns().getAllPhysical();
    const auto data_settings = data.getSettings();

    NamesAndTypesList gathering_columns;
    NamesAndTypesList merging_columns;
    Names gathering_column_names, merging_column_names;
    extractMergingAndGatheringColumns(
        all_columns, data.sorting_key_expr, data.skip_indices,
        data.merging_params, gathering_columns, gathering_column_names, merging_columns, merging_column_names);

    MergeTreeData::MutableDataPartPtr new_data_part = data.createPart(
        future_part.name,
        future_part.type,
        future_part.part_info,
        space_reservation->getDisk(),
        TMP_PREFIX + future_part.name);

    new_data_part->setColumns(all_columns);
    new_data_part->partition.assign(future_part.getPartition());
    new_data_part->is_temp = true;

    bool need_remove_expired_values = force_ttl;
    for (const auto & part : parts)
        new_data_part->ttl_infos.update(part->ttl_infos);

    const auto & part_min_ttl = new_data_part->ttl_infos.part_min_ttl;
    if (part_min_ttl && part_min_ttl <= time_of_merge)
        need_remove_expired_values = true;

    if (need_remove_expired_values && ttl_merges_blocker.isCancelled())
    {
        LOG_INFO(log, "Part " << new_data_part->name << " has values with expired TTL, but merges with TTL are cancelled.");
        need_remove_expired_values = false;
    }

    size_t sum_input_rows_upper_bound = merge_entry->total_rows_count;
    MergeAlgorithm merge_alg = chooseMergeAlgorithm(parts, sum_input_rows_upper_bound, gathering_columns, deduplicate, need_remove_expired_values);

    LOG_DEBUG(log, "Selected MergeAlgorithm: " << ((merge_alg == MergeAlgorithm::Vertical) ? "Vertical" : "Horizontal"));

    /// Note: this is done before creating input streams, because otherwise data.data_parts_mutex
    /// (which is locked in data.getTotalActiveSizeInBytes()) is locked after part->columns_lock
    /// (which is locked in shared mode when input streams are created) and when inserting new data
    /// the order is reverse. This annoys TSan even though one lock is locked in shared mode and thus
    /// deadlock is impossible.
    auto compression_codec = data.global_context.chooseCompressionCodec(
        merge_entry->total_size_bytes_compressed,
        static_cast<double> (merge_entry->total_size_bytes_compressed) / data.getTotalActiveSizeInBytes());

    String rows_sources_file_path;
    std::unique_ptr<WriteBuffer> rows_sources_uncompressed_write_buf;
    std::unique_ptr<WriteBuffer> rows_sources_write_buf;
    std::optional<ColumnSizeEstimator> column_sizes;

    if (merge_alg == MergeAlgorithm::Vertical)
    {
        Poco::File(new_part_tmp_path).createDirectories();
        rows_sources_file_path = new_part_tmp_path + "rows_sources";
        rows_sources_uncompressed_write_buf = std::make_unique<WriteBufferFromFile>(rows_sources_file_path);
        rows_sources_write_buf = std::make_unique<CompressedWriteBuffer>(*rows_sources_uncompressed_write_buf);

        for (const MergeTreeData::DataPartPtr & part : parts)
            part->accumulateColumnSizes(merged_column_to_size);

        column_sizes = ColumnSizeEstimator(merged_column_to_size, merging_column_names, gathering_column_names);
    }
    else
    {
        merging_columns = all_columns;
        merging_column_names = all_column_names;
        gathering_columns.clear();
        gathering_column_names.clear();
    }

    /** Read from all parts, merge and write into a new one.
      * In passing, we calculate expression for sorting.
      */
    BlockInputStreams src_streams;
    UInt64 watch_prev_elapsed = 0;

    /// We count total amount of bytes in parts
    /// and use direct_io + aio if there is more than min_merge_bytes_to_use_direct_io
    bool read_with_direct_io = false;
    if (data_settings->min_merge_bytes_to_use_direct_io != 0)
    {
        size_t total_size = 0;
        for (const auto & part : parts)
        {
            total_size += part->bytes_on_disk;
            if (total_size >= data_settings->min_merge_bytes_to_use_direct_io)
            {
                LOG_DEBUG(log, "Will merge parts reading files in O_DIRECT");
                read_with_direct_io = true;

                break;
            }
        }
    }

    MergeStageProgress horizontal_stage_progress(
        column_sizes ? column_sizes->keyColumnsWeight() : 1.0);

    for (const auto & part : parts)
    {
        auto input = std::make_unique<MergeTreeSequentialBlockInputStream>(
            data, part, merging_column_names, read_with_direct_io, true);

        input->setProgressCallback(
            MergeProgressCallback(merge_entry, watch_prev_elapsed, horizontal_stage_progress));

        BlockInputStreamPtr stream = std::move(input);
        if (data.hasPrimaryKey() || data.hasSkipIndices())
            stream = std::make_shared<MaterializingBlockInputStream>(
                    std::make_shared<ExpressionBlockInputStream>(stream, data.sorting_key_and_skip_indices_expr));

        src_streams.emplace_back(stream);
    }

    Names sort_columns = data.sorting_key_columns;
    SortDescription sort_description;
    size_t sort_columns_size = sort_columns.size();
    sort_description.reserve(sort_columns_size);

    Block header = src_streams.at(0)->getHeader();
    for (size_t i = 0; i < sort_columns_size; ++i)
        sort_description.emplace_back(header.getPositionByName(sort_columns[i]), 1, 1);

    /// The order of the streams is important: when the key is matched, the elements go in the order of the source stream number.
    /// In the merged part, the lines with the same key must be in the ascending order of the identifier of original part,
    ///  that is going in insertion order.
    std::shared_ptr<IBlockInputStream> merged_stream;

    /// If merge is vertical we cannot calculate it
    bool blocks_are_granules_size = (merge_alg == MergeAlgorithm::Vertical);

    UInt64 merge_block_size = data_settings->merge_max_block_size;
    switch (data.merging_params.mode)
    {
        case MergeTreeData::MergingParams::Ordinary:
            merged_stream = std::make_unique<MergingSortedBlockInputStream>(
                src_streams, sort_description, merge_block_size, 0, rows_sources_write_buf.get(), true, blocks_are_granules_size);
            break;

        case MergeTreeData::MergingParams::Collapsing:
            merged_stream = std::make_unique<CollapsingSortedBlockInputStream>(
                src_streams, sort_description, data.merging_params.sign_column,
                merge_block_size, rows_sources_write_buf.get(), blocks_are_granules_size);
            break;

        case MergeTreeData::MergingParams::Summing:
            merged_stream = std::make_unique<SummingSortedBlockInputStream>(
                src_streams, sort_description, data.merging_params.columns_to_sum, merge_block_size);
            break;

        case MergeTreeData::MergingParams::Aggregating:
            merged_stream = std::make_unique<AggregatingSortedBlockInputStream>(
                src_streams, sort_description, merge_block_size);
            break;

        case MergeTreeData::MergingParams::Replacing:
            merged_stream = std::make_unique<ReplacingSortedBlockInputStream>(
                src_streams, sort_description, data.merging_params.version_column,
                merge_block_size, rows_sources_write_buf.get(), blocks_are_granules_size);
            break;

        case MergeTreeData::MergingParams::Graphite:
            merged_stream = std::make_unique<GraphiteRollupSortedBlockInputStream>(
                src_streams, sort_description, merge_block_size,
                data.merging_params.graphite_params, time_of_merge);
            break;

        case MergeTreeData::MergingParams::VersionedCollapsing:
            merged_stream = std::make_unique<VersionedCollapsingSortedBlockInputStream>(
                src_streams, sort_description, data.merging_params.sign_column,
                merge_block_size, rows_sources_write_buf.get(), blocks_are_granules_size);
            break;
    }

    if (deduplicate)
        merged_stream = std::make_shared<DistinctSortedBlockInputStream>(merged_stream, SizeLimits(), 0 /*limit_hint*/, Names());

    if (need_remove_expired_values)
        merged_stream = std::make_shared<TTLBlockInputStream>(merged_stream, data, new_data_part, time_of_merge, force_ttl);

    MergedBlockOutputStream to{
        new_data_part,
        merging_columns,
        compression_codec,
        merged_column_to_size,
        data_settings->min_merge_bytes_to_use_direct_io,
        blocks_are_granules_size};

    merged_stream->readPrefix();
    to.writePrefix();

    size_t rows_written = 0;
    const size_t initial_reservation = space_reservation ? space_reservation->getSize() : 0;

    auto is_cancelled = [&]() { return merges_blocker.isCancelled()
        || (need_remove_expired_values && ttl_merges_blocker.isCancelled()); };

    Block block;
    while (!is_cancelled() && (block = merged_stream->read()))
    {
        rows_written += block.rows();

        to.write(block);

        merge_entry->rows_written = merged_stream->getProfileInfo().rows;
        merge_entry->bytes_written_uncompressed = merged_stream->getProfileInfo().bytes;

        /// Reservation updates is not performed yet, during the merge it may lead to higher free space requirements
        if (space_reservation && sum_input_rows_upper_bound)
        {
            /// The same progress from merge_entry could be used for both algorithms (it should be more accurate)
            /// But now we are using inaccurate row-based estimation in Horizontal case for backward compatibility
            Float64 progress = (merge_alg == MergeAlgorithm::Horizontal)
                ? std::min(1., 1. * rows_written / sum_input_rows_upper_bound)
                : std::min(1., merge_entry->progress.load(std::memory_order_relaxed));

            space_reservation->update(static_cast<size_t>((1. - progress) * initial_reservation));
        }
    }

    merged_stream->readSuffix();
    merged_stream.reset();

    if (merges_blocker.isCancelled())
        throw Exception("Cancelled merging parts", ErrorCodes::ABORTED);

    if (need_remove_expired_values && ttl_merges_blocker.isCancelled())
        throw Exception("Cancelled merging parts with expired TTL", ErrorCodes::ABORTED);

    MergeTreeData::DataPart::Checksums checksums_gathered_columns;

    /// Gather ordinary columns
    if (merge_alg == MergeAlgorithm::Vertical)
    {
        size_t sum_input_rows_exact = merge_entry->rows_read;
        merge_entry->columns_written = merging_column_names.size();
        merge_entry->progress.store(column_sizes->keyColumnsWeight(), std::memory_order_relaxed);

        BlockInputStreams column_part_streams(parts.size());

        auto it_name_and_type = gathering_columns.cbegin();

        rows_sources_write_buf->next();
        rows_sources_uncompressed_write_buf->next();

        size_t rows_sources_count = rows_sources_write_buf->count();
        /// In special case, when there is only one source part, and no rows were skipped, we may have
        /// skipped writing rows_sources file. Otherwise rows_sources_count must be equal to the total
        /// number of input rows.
        if ((rows_sources_count > 0 || parts.size() > 1) && sum_input_rows_exact != rows_sources_count)
            throw Exception("Number of rows in source parts (" + toString(sum_input_rows_exact)
                + ") differs from number of bytes written to rows_sources file (" + toString(rows_sources_count)
                + "). It is a bug.", ErrorCodes::LOGICAL_ERROR);

        CompressedReadBufferFromFile rows_sources_read_buf(rows_sources_file_path, 0, 0, 0);
        IMergedBlockOutputStream::WrittenOffsetColumns written_offset_columns;

        for (size_t column_num = 0, gathering_column_names_size = gathering_column_names.size();
            column_num < gathering_column_names_size;
            ++column_num, ++it_name_and_type)
        {
            const String & column_name = it_name_and_type->name;
            Names column_names{column_name};
            Float64 progress_before = merge_entry->progress.load(std::memory_order_relaxed);

            MergeStageProgress column_progress(progress_before, column_sizes->columnWeight(column_name));
            for (size_t part_num = 0; part_num < parts.size(); ++part_num)
            {
                auto column_part_stream = std::make_shared<MergeTreeSequentialBlockInputStream>(
                    data, parts[part_num], column_names, read_with_direct_io, true);

                column_part_stream->setProgressCallback(
                    MergeProgressCallback(merge_entry, watch_prev_elapsed, column_progress));

                column_part_streams[part_num] = std::move(column_part_stream);
            }

            rows_sources_read_buf.seek(0, 0);
            ColumnGathererStream column_gathered_stream(column_name, column_part_streams, rows_sources_read_buf);

            MergedColumnOnlyOutputStream column_to(
                new_data_part,
                column_gathered_stream.getHeader(),
                false,
                compression_codec,
                false,
                /// we don't need to recalc indices here
                /// because all of them were already recalculated and written
                /// as key part of vertical merge
                std::vector<MergeTreeIndexPtr>{},
                &written_offset_columns,
                to.getIndexGranularity());

            size_t column_elems_written = 0;

            column_to.writePrefix();
            while (!merges_blocker.isCancelled() && (block = column_gathered_stream.read()))
            {
                column_elems_written += block.rows();
                column_to.write(block);
            }

            if (merges_blocker.isCancelled())
                throw Exception("Cancelled merging parts", ErrorCodes::ABORTED);

            column_gathered_stream.readSuffix();
            checksums_gathered_columns.add(column_to.writeSuffixAndGetChecksums());

            if (rows_written != column_elems_written)
            {
                throw Exception("Written " + toString(column_elems_written) + " elements of column " + column_name +
                                ", but " + toString(rows_written) + " rows of PK columns", ErrorCodes::LOGICAL_ERROR);
            }

            /// NOTE: 'progress' is modified by single thread, but it may be concurrently read from MergeListElement::getInfo() (StorageSystemMerges).

            merge_entry->columns_written += 1;
            merge_entry->bytes_written_uncompressed += column_gathered_stream.getProfileInfo().bytes;
            merge_entry->progress.store(progress_before + column_sizes->columnWeight(column_name), std::memory_order_relaxed);
        }

        Poco::File(rows_sources_file_path).remove();
    }

    for (const auto & part : parts)
        new_data_part->minmax_idx.merge(part->minmax_idx);

    /// Print overall profiling info. NOTE: it may duplicates previous messages
    {
        double elapsed_seconds = merge_entry->watch.elapsedSeconds();
        LOG_DEBUG(log, std::fixed << std::setprecision(2)
            << "Merge sorted " << merge_entry->rows_read << " rows"
            << ", containing " << all_column_names.size() << " columns"
            << " (" << merging_column_names.size() << " merged, " << gathering_column_names.size() << " gathered)"
            << " in " << elapsed_seconds << " sec., "
            << merge_entry->rows_read / elapsed_seconds << " rows/sec., "
            << merge_entry->bytes_read_uncompressed / 1000000.0 / elapsed_seconds << " MB/sec.");
    }

    if (merge_alg != MergeAlgorithm::Vertical)
        to.writeSuffixAndFinalizePart(new_data_part);
    else
        to.writeSuffixAndFinalizePart(new_data_part, &all_columns, &checksums_gathered_columns);

    return new_data_part;
}


MergeTreeData::MutableDataPartPtr MergeTreeDataMergerMutator::mutatePartToTemporaryPart(
    const FutureMergedMutatedPart & future_part,
    const MutationCommands & commands,
    MergeListEntry & merge_entry,
    time_t time_of_mutation,
    const Context & context,
    const ReservationPtr & space_reservation,
    TableStructureReadLockHolder & table_lock_holder)
{
    auto check_not_cancelled = [&]()
    {
        if (merges_blocker.isCancelled() || merge_entry->is_cancelled)
            throw Exception("Cancelled mutating parts", ErrorCodes::ABORTED);

        return true;
    };

    check_not_cancelled();

    if (future_part.parts.size() != 1)
        throw Exception("Trying to mutate " + toString(future_part.parts.size()) + " parts, not one. "
            "This is a bug.", ErrorCodes::LOGICAL_ERROR);

    CurrentMetrics::Increment num_mutations{CurrentMetrics::PartMutation};
    const auto & source_part = future_part.parts[0];
    auto storage_from_source_part = StorageFromMergeTreeDataPart::create(source_part);

    auto context_for_reading = context;
    context_for_reading.getSettingsRef().max_streams_to_max_threads_ratio = 1;
    context_for_reading.getSettingsRef().max_threads = 1;

<<<<<<< HEAD
    std::vector<MutationCommand> commands_for_part;
    for (const auto & command : commands)
    {
        if (command.partition == nullptr || future_part.parts[0]->info.partition_id == data.getPartitionIDFromQuery(
                command.partition, context_for_reading))
            commands_for_part.emplace_back(command);
    }
=======
    MutationCommands commands_for_part;
    std::copy_if(
            std::cbegin(commands), std::cend(commands),
            std::back_inserter(commands_for_part),
            [&] (const MutationCommand & command)
            {
                return command.partition == nullptr ||
                    future_part.parts[0]->info.partition_id == data.getPartitionIDFromQuery(
                            command.partition, context_for_reading);
            });

    if (isCompactPart(source_part))
        commands_for_part.additional_columns = source_part->getColumns().getNames();
>>>>>>> 94b52c08

    if (!isStorageTouchedByMutations(storage_from_source_part, commands_for_part, context_for_reading))
    {
        LOG_TRACE(log, "Part " << source_part->name << " doesn't change up to mutation version " << future_part.part_info.mutation);
        return data.cloneAndLoadDataPartOnSameDisk(source_part, "tmp_clone_", future_part.part_info);
    }
    else
        LOG_TRACE(log, "Mutating part " << source_part->name << " to mutation version " << future_part.part_info.mutation);

<<<<<<< HEAD
    MergeTreeData::MutableDataPartPtr new_data_part = std::make_shared<MergeTreeData::DataPart>(
        data, space_reservation->getDisk(), future_part.name, future_part.part_info);

    new_data_part->relative_path = "tmp_mut_" + future_part.name;
=======
    MutationsInterpreter mutations_interpreter(storage_from_source_part, commands_for_part, context_for_reading, true);
    auto in = mutations_interpreter.execute(table_lock_holder);
    const auto & updated_header = mutations_interpreter.getUpdatedHeader();

    NamesAndTypesList all_columns = data.getColumns().getAllPhysical();

    const auto & source_column_names = source_part->getColumns().getNames();
    const auto & updated_column_names = updated_header.getNames();

    NameSet new_columns_set(source_column_names.begin(), source_column_names.end());
    new_columns_set.insert(updated_column_names.begin(), updated_column_names.end());
    auto new_columns = all_columns.filter(new_columns_set);

    auto new_data_part = data.createPart(
        future_part.name,
        future_part.type,
        future_part.part_info,
        space_reservation->getDisk(),
        "tmp_mut_" + future_part.name);

>>>>>>> 94b52c08
    new_data_part->is_temp = true;
    new_data_part->ttl_infos = source_part->ttl_infos;

    /// It shouldn't be changed by mutation.
    new_data_part->index_granularity_info = source_part->index_granularity_info;
    new_data_part->setColumns(new_columns);

    String new_part_tmp_path = new_data_part->getFullPath();

    /// Note: this is done before creating input streams, because otherwise data.data_parts_mutex
    /// (which is locked in data.getTotalActiveSizeInBytes()) is locked after part->columns_lock
    /// (which is locked in shared mode when input streams are created) and when inserting new data
    /// the order is reverse. This annoys TSan even though one lock is locked in shared mode and thus
    /// deadlock is impossible.
    auto compression_codec = context.chooseCompressionCodec(
        source_part->bytes_on_disk,
        static_cast<double>(source_part->bytes_on_disk) / data.getTotalActiveSizeInBytes());

    Poco::File(new_part_tmp_path).createDirectories();
    BlockInputStreamPtr in = nullptr;
    Block updated_header;
    std::optional<MutationsInterpreter> interpreter;

<<<<<<< HEAD
    std::vector<MutationCommand> for_interpreter, for_file_renames;
=======
    const auto data_settings = data.getSettings();
>>>>>>> 94b52c08

    splitMutationCommands(source_part, commands_for_part, for_interpreter, for_file_renames);

    UInt64 watch_prev_elapsed = 0;
    MergeStageProgress stage_progress(1.0);
    if (!for_interpreter.empty())
    {
        interpreter.emplace(storage_from_source_part, for_interpreter, context_for_reading, true);
        in = interpreter->execute(table_lock_holder);
        updated_header = interpreter->getUpdatedHeader();
        in->setProgressCallback(MergeProgressCallback(merge_entry, watch_prev_elapsed, stage_progress));
    }

    NamesAndTypesList all_columns = data.getColumns().getAllPhysical();
    const auto data_settings = data.getSettings();
    /// Don't change granularity type while mutating subset of columns
    String mrk_extension = source_part->index_granularity_info.is_adaptive ? getAdaptiveMrkExtension() : getNonAdaptiveMrkExtension();


    auto should_execute_ttl = [&](const auto & in_columns)
    {
        if (!data.hasAnyTTL())
            return false;

        for (const auto & command : commands_for_part)
            if (command.type == MutationCommand::MATERIALIZE_TTL)
                return true;

        auto dependencies = data.getColumnDependencies(NameSet(in_columns.begin(), in_columns.end()));
        for (const auto & dependency : dependencies)
            if (dependency.kind == ColumnDependency::TTL_EXPRESSION || dependency.kind == ColumnDependency::TTL_TARGET)
                return true;

        return false;
    };

    bool need_remove_expired_values = should_execute_ttl(in_header.getNamesAndTypesList().getNames());

    /// All columns from part are changed and may be some more that were missing before in part
    if (source_part->getColumns().isSubsetOf(updated_header.getNamesAndTypesList()))
    {
        /// All columns are modified, proceed to write a new part from scratch.
        if (data.hasPrimaryKey() || data.hasSkipIndices())
            in = std::make_shared<MaterializingBlockInputStream>(
                std::make_shared<ExpressionBlockInputStream>(in, data.primary_key_and_skip_indices_expr));

        if (need_remove_expired_values)
            in = std::make_shared<TTLBlockInputStream>(in, data, new_data_part, time_of_mutation, true);

        IMergeTreeDataPart::MinMaxIndex minmax_idx;

        MergedBlockOutputStream out{
            new_data_part,
            all_columns,
            compression_codec};

        in->readPrefix();
        out.writePrefix();

        Block block;
        while (check_not_cancelled() && (block = in->read()))
        {
            minmax_idx.update(block, data.minmax_idx_columns);
            out.write(block);

            merge_entry->rows_written += block.rows();
            merge_entry->bytes_written_uncompressed += block.bytes();
        }

        new_data_part->partition.assign(source_part->partition);
        new_data_part->minmax_idx = std::move(minmax_idx);

        in->readSuffix();
        out.writeSuffixAndFinalizePart(new_data_part);
    }
    else
    {
        /// We will modify only some of the columns. Other columns and key values can be copied as-is.
        /// TODO: check that we modify only non-key columns in this case.

        /// Checks if columns used in skipping indexes modified.
        std::set<MergeTreeIndexPtr> indices_to_recalc;
        ASTPtr indices_recalc_expr_list = std::make_shared<ASTExpressionList>();
        for (const auto & col : updated_header.getNames())
        {
            for (size_t i = 0; i < data.skip_indices.size(); ++i)
            {
                const auto & index = data.skip_indices[i];
                const auto & index_cols = index->getColumnsRequiredForIndexCalc();
                auto it = std::find(std::cbegin(index_cols), std::cend(index_cols), col);
                if (it != std::cend(index_cols) && indices_to_recalc.insert(index).second)
                {
                    ASTPtr expr_list = MergeTreeData::extractKeyExpressionList(
                            storage_from_source_part->getIndices().indices[i]->expr->clone());
                    for (const auto & expr : expr_list->children)
                        indices_recalc_expr_list->children.push_back(expr->clone());
                }
            }
        }

        if (!indices_to_recalc.empty())
        {
            auto indices_recalc_syntax
                = SyntaxAnalyzer(context, {}).analyze(indices_recalc_expr_list, in->getHeader().getNamesAndTypesList());
            auto indices_recalc_expr = ExpressionAnalyzer(
                    indices_recalc_expr_list,
                    indices_recalc_syntax, context).getActions(false);

            /// We can update only one column, but some skip idx expression may depend on several
            /// columns (c1 + c2 * c3). It works because this stream was created with help of
            /// MutationsInterpreter which knows about skip indices and stream 'in' already has
            /// all required columns.
            /// TODO move this logic to single place.
            in = std::make_shared<MaterializingBlockInputStream>(
                    std::make_shared<ExpressionBlockInputStream>(in, indices_recalc_expr));
        }

<<<<<<< HEAD
        NameSet files_to_skip = collectFilesToSkip(updated_header, indices_to_recalc, mrk_extension);
        NameSet files_to_remove = collectFilesToRemove(source_part, for_file_renames, mrk_extension);
=======
        NameSet files_to_skip = {"checksums.txt", "columns.txt"};

        /// Don't change granularity type while mutating subset of columns
        auto mrk_extension = source_part->index_granularity_info.is_adaptive ? getAdaptiveMrkExtension(new_data_part->getType()) : getNonAdaptiveMrkExtension();
        for (const auto & entry : updated_header)
        {
            IDataType::StreamCallback callback = [&](const IDataType::SubstreamPath & substream_path)
            {
                String stream_name = IDataType::getFileNameForStream(entry.name, substream_path);
                files_to_skip.insert(stream_name + ".bin");
                files_to_skip.insert(stream_name + mrk_extension);
            };

            IDataType::SubstreamPath stream_path;
            entry.type->enumerateStreams(callback, stream_path);
        }

        for (const auto & index : indices_to_recalc)
        {
            files_to_skip.insert(index->getFileName() + ".idx");
            files_to_skip.insert(index->getFileName() + mrk_extension);
        }
>>>>>>> 94b52c08

        if (need_remove_expired_values)
            files_to_skip.insert("ttl.txt");

        Poco::DirectoryIterator dir_end;
        /// Create hardlinks for unchanged files
        for (Poco::DirectoryIterator dir_it(source_part->getFullPath()); dir_it != dir_end; ++dir_it)
        {
            if (files_to_skip.count(dir_it.name()) || files_to_remove.count(dir_it.name()))
                continue;

            Poco::Path destination(new_part_tmp_path);
            destination.append(dir_it.name());

            createHardLink(dir_it.path().toString(), destination.toString());
        }

        merge_entry->columns_written = all_columns.size() - updated_header.columns();

<<<<<<< HEAD
        new_data_part->checksums = source_part->checksums;
        if (in)
        {
            IMergedBlockOutputStream::WrittenOffsetColumns unused_written_offsets;
            MergedColumnOnlyOutputStream out(
                data,
                updated_header,
                new_part_tmp_path,
                /* sync = */ false,
                compression_codec,
                /* skip_offsets = */ false,
                std::vector<MergeTreeIndexPtr>(indices_to_recalc.begin(), indices_to_recalc.end()),
                unused_written_offsets,
                source_part->index_granularity,
                &source_part->index_granularity_info
            );

            in->readPrefix();
            out.writePrefix();

            Block block;
            while (check_not_cancelled() && (block = in->read()))
            {
                out.write(block);

                merge_entry->rows_written += block.rows();
                merge_entry->bytes_written_uncompressed += block.bytes();
            }
=======
        if (need_remove_expired_values)
            in = std::make_shared<TTLBlockInputStream>(in, data, new_data_part, time_of_mutation, true);

        MergedColumnOnlyOutputStream out(
            new_data_part,
            updated_header,
            /* sync = */ false,
            compression_codec,
            /* skip_offsets = */ false,
            std::vector<MergeTreeIndexPtr>(indices_to_recalc.begin(), indices_to_recalc.end()),
            nullptr,
            source_part->index_granularity,
            &source_part->index_granularity_info
        );
>>>>>>> 94b52c08

            in->readSuffix();

            auto changed_checksums = out.writeSuffixAndGetChecksums();

            new_data_part->checksums.add(std::move(changed_checksums));
        }

<<<<<<< HEAD
        for (const String & removed_file : files_to_remove)
            if (new_data_part->checksums.files.count(removed_file))
                new_data_part->checksums.files.erase(removed_file);
        {
            /// Write file with checksums.
            WriteBufferFromFile out_checksums(new_part_tmp_path + "checksums.txt", 4096);
            new_data_part->checksums.write(out_checksums);
        } /// close fd


        new_data_part->columns = getColumnsForNewDataPart(source_part, updated_header, all_columns);
        {
            /// Write a file with a description of columns.
            WriteBufferFromFile out_columns(new_part_tmp_path + "columns.txt", 4096);
            new_data_part->columns.writeText(out_columns);
        } /// close
=======
        in->readSuffix();
        auto changed_checksums = out.writeSuffixAndGetChecksums();

        new_data_part->checksums = source_part->checksums;
        new_data_part->checksums.add(std::move(changed_checksums));

        if (need_remove_expired_values)
        {
            /// Write a file with ttl infos in json format.
            WriteBufferFromFile out_ttl(new_part_tmp_path + "ttl.txt", 4096);
            HashingWriteBuffer out_hashing(out_ttl);
            new_data_part->ttl_infos.write(out_hashing);
            new_data_part->checksums.files["ttl.txt"].file_size = out_hashing.count();
            new_data_part->checksums.files["ttl.txt"].file_hash = out_hashing.getHash();
        }

        {
            /// Write file with checksums.
            WriteBufferFromFile out_checksums(new_part_tmp_path + "checksums.txt", 4096);
            new_data_part->checksums.write(out_checksums);
        }
        {
            /// Write a file with a description of columns.
            WriteBufferFromFile out_columns(new_part_tmp_path + "columns.txt", 4096);
            new_data_part->getColumns().writeText(out_columns);
        }
>>>>>>> 94b52c08

        new_data_part->rows_count = source_part->rows_count;
        new_data_part->index_granularity = source_part->index_granularity;
        new_data_part->index = source_part->index;
        new_data_part->partition.assign(source_part->partition);
        new_data_part->minmax_idx = source_part->minmax_idx;
        new_data_part->modification_time = time(nullptr);
        new_data_part->bytes_on_disk = MergeTreeData::DataPart::calculateTotalSizeOnDisk(new_data_part->getFullPath());
    }

    return new_data_part;
}


MergeTreeDataMergerMutator::MergeAlgorithm MergeTreeDataMergerMutator::chooseMergeAlgorithm(
    const MergeTreeData::DataPartsVector & parts, size_t sum_rows_upper_bound,
    const NamesAndTypesList & gathering_columns, bool deduplicate, bool need_remove_expired_values) const
{
    const auto data_settings = data.getSettings();

    if (deduplicate)
        return MergeAlgorithm::Horizontal;
    if (data_settings->enable_vertical_merge_algorithm == 0)
        return MergeAlgorithm::Horizontal;
    if (need_remove_expired_values)
        return MergeAlgorithm::Horizontal;

    for (const auto & part : parts)
        if (!part->supportsVerticalMerge())
            return MergeAlgorithm::Horizontal;

    bool is_supported_storage =
        data.merging_params.mode == MergeTreeData::MergingParams::Ordinary ||
        data.merging_params.mode == MergeTreeData::MergingParams::Collapsing ||
        data.merging_params.mode == MergeTreeData::MergingParams::Replacing ||
        data.merging_params.mode == MergeTreeData::MergingParams::VersionedCollapsing;

    bool enough_ordinary_cols = gathering_columns.size() >= data_settings->vertical_merge_algorithm_min_columns_to_activate;

    bool enough_total_rows = sum_rows_upper_bound >= data_settings->vertical_merge_algorithm_min_rows_to_activate;

    bool no_parts_overflow = parts.size() <= RowSourcePart::MAX_PARTS;

    auto merge_alg = (is_supported_storage && enough_total_rows && enough_ordinary_cols && no_parts_overflow) ?
                        MergeAlgorithm::Vertical : MergeAlgorithm::Horizontal;

    return merge_alg;
}


MergeTreeData::DataPartPtr MergeTreeDataMergerMutator::renameMergedTemporaryPart(
    MergeTreeData::MutableDataPartPtr & new_data_part,
    const MergeTreeData::DataPartsVector & parts,
    MergeTreeData::Transaction * out_transaction)
{
    /// Rename new part, add to the set and remove original parts.
    auto replaced_parts = data.renameTempPartAndReplace(new_data_part, nullptr, out_transaction);

    /// Let's check that all original parts have been deleted and only them.
    if (replaced_parts.size() != parts.size())
    {
        /** This is normal, although this happens rarely.
         *
         * The situation - was replaced 0 parts instead of N can be, for example, in the following case
         * - we had A part, but there was no B and C parts;
         * - A, B -> AB was in the queue, but it has not been done, because there is no B part;
         * - AB, C -> ABC was in the queue, but it has not been done, because there are no AB and C parts;
         * - we have completed the task of downloading a B part;
         * - we started to make A, B -> AB merge, since all parts appeared;
         * - we decided to download ABC part from another replica, since it was impossible to make merge AB, C -> ABC;
         * - ABC part appeared. When it was added, old A, B, C parts were deleted;
         * - AB merge finished. AB part was added. But this is an obsolete part. The log will contain the message `Obsolete part added`,
         *   then we get here.
         *
         * When M > N parts could be replaced?
         * - new block was added in ReplicatedMergeTreeBlockOutputStream;
         * - it was added to working dataset in memory and renamed on filesystem;
         * - but ZooKeeper transaction that adds it to reference dataset in ZK failed;
         * - and it is failed due to connection loss, so we don't rollback working dataset in memory,
         *   because we don't know if the part was added to ZK or not
         *   (see ReplicatedMergeTreeBlockOutputStream)
         * - then method selectPartsToMerge selects a range and sees, that EphemeralLock for the block in this part is unlocked,
         *   and so it is possible to merge a range skipping this part.
         *   (NOTE: Merging with part that is not in ZK is not possible, see checks in 'createLogEntryToMergeParts'.)
         * - and after merge, this part will be removed in addition to parts that was merged.
         */
        LOG_WARNING(log, "Unexpected number of parts removed when adding " << new_data_part->name << ": " << replaced_parts.size()
            << " instead of " << parts.size());
    }
    else
    {
        for (size_t i = 0; i < parts.size(); ++i)
            if (parts[i]->name != replaced_parts[i]->name)
                throw Exception("Unexpected part removed when adding " + new_data_part->name + ": " + replaced_parts[i]->name
                    + " instead of " + parts[i]->name, ErrorCodes::LOGICAL_ERROR);
    }

    LOG_TRACE(log, "Merged " << parts.size() << " parts: from " << parts.front()->name << " to " << parts.back()->name);
    return new_data_part;
}


size_t MergeTreeDataMergerMutator::estimateNeededDiskSpace(const MergeTreeData::DataPartsVector & source_parts)
{
    size_t res = 0;
    for (const MergeTreeData::DataPartPtr & part : source_parts)
        res += part->bytes_on_disk;

    return static_cast<size_t>(res * DISK_USAGE_COEFFICIENT_TO_RESERVE);
}

void MergeTreeDataMergerMutator::splitMutationCommands(
    MergeTreeData::DataPartPtr part,
    const std::vector<MutationCommand> & commands,
    std::vector<MutationCommand> & for_interpreter,
    std::vector<MutationCommand> & for_file_renames) const
{
    for (const auto & command : commands)
    {
        if (command.type == MutationCommand::Type::DELETE
            || command.type == MutationCommand::Type::UPDATE
            || command.type == MutationCommand::Type::MATERIALIZE_INDEX)
        {
            for_interpreter.push_back(command);
        }
        else if (command.type == MutationCommand::Type::READ_COLUMN)
        {
            /// If we don't have this column in source part, than we don't
            /// need to materialize it
            if (part->columns.contains(command.column_name))
                for_interpreter.push_back(command);
            else
                for_file_renames.push_back(command);
        }
        else
        {
            for_file_renames.push_back(command);
        }
    }
}


NameSet MergeTreeDataMergerMutator::collectFilesToRemove(
    MergeTreeData::DataPartPtr source_part, const std::vector<MutationCommand> & commands_for_removes, const String & mrk_extension) const
{
    /// Collect counts for shared streams of different columns. As an example, Nested columns have shared stream with array sizes.
    std::map<String, size_t> stream_counts;
    for (const NameAndTypePair & column : source_part->columns)
    {
        column.type->enumerateStreams(
            [&](const IDataType::SubstreamPath & substream_path)
            {
                ++stream_counts[IDataType::getFileNameForStream(column.name, substream_path)];
            },
            {});
    }


    NameSet remove_files;
    /// Remove old indices
    for (const auto & command : commands_for_removes)
    {
        if (command.type == MutationCommand::Type::DROP_INDEX)
        {
            remove_files.emplace("skp_idx_" + command.column_name + ".idx");
            remove_files.emplace("skp_idx_" + command.column_name + mrk_extension);
        }
        else if (command.type == MutationCommand::Type::DROP_COLUMN)
        {
            IDataType::StreamCallback callback = [&](const IDataType::SubstreamPath & substream_path)
            {
                String stream_name = IDataType::getFileNameForStream(command.column_name, substream_path);
                /// Delete files if they are no longer shared with another column.
                if (--stream_counts[stream_name] == 0)
                {
                    remove_files.emplace(stream_name + ".bin");
                    remove_files.emplace(stream_name + mrk_extension);
                }
            };

            IDataType::SubstreamPath stream_path;
            auto column = source_part->columns.tryGetByName(command.column_name);
            if (column)
                column->type->enumerateStreams(callback, stream_path);
        }
    }
    return remove_files;
}

NameSet MergeTreeDataMergerMutator::collectFilesToSkip(
    const Block & updated_header, const std::set<MergeTreeIndexPtr> & indices_to_recalc, const String & mrk_extension) const
{
    NameSet files_to_skip = {"checksums.txt", "columns.txt"};

    /// Skip updated files
    for (const auto & entry : updated_header)
    {
        IDataType::StreamCallback callback = [&](const IDataType::SubstreamPath & substream_path)
        {
            String stream_name = IDataType::getFileNameForStream(entry.name, substream_path);
            files_to_skip.insert(stream_name + ".bin");
            files_to_skip.insert(stream_name + mrk_extension);
        };

        IDataType::SubstreamPath stream_path;
        entry.type->enumerateStreams(callback, stream_path);
    }
    for (const auto & index : indices_to_recalc)
    {
        files_to_skip.insert(index->getFileName() + ".idx");
        files_to_skip.insert(index->getFileName() + mrk_extension);
    }

    return files_to_skip;
}


NamesAndTypesList MergeTreeDataMergerMutator::getColumnsForNewDataPart(
    MergeTreeData::DataPartPtr source_part, const Block & updated_header, NamesAndTypesList all_columns) const
{
    Names source_column_names = source_part->columns.getNames();
    NameSet source_columns_name_set(source_column_names.begin(), source_column_names.end());
    for (auto it = all_columns.begin(); it != all_columns.end();)
    {
        if (updated_header.has(it->name))
        {
            auto updated_type = updated_header.getByName(it->name).type;
            if (updated_type != it->type)
                it->type = updated_type;
            ++it;
        }
        else if (source_columns_name_set.count(it->name))
        {
            ++it;
        }
        else
            it = all_columns.erase(it);
    }
    return all_columns;
}

}<|MERGE_RESOLUTION|>--- conflicted
+++ resolved
@@ -967,7 +967,6 @@
     context_for_reading.getSettingsRef().max_streams_to_max_threads_ratio = 1;
     context_for_reading.getSettingsRef().max_threads = 1;
 
-<<<<<<< HEAD
     std::vector<MutationCommand> commands_for_part;
     for (const auto & command : commands)
     {
@@ -975,21 +974,9 @@
                 command.partition, context_for_reading))
             commands_for_part.emplace_back(command);
     }
-=======
-    MutationCommands commands_for_part;
-    std::copy_if(
-            std::cbegin(commands), std::cend(commands),
-            std::back_inserter(commands_for_part),
-            [&] (const MutationCommand & command)
-            {
-                return command.partition == nullptr ||
-                    future_part.parts[0]->info.partition_id == data.getPartitionIDFromQuery(
-                            command.partition, context_for_reading);
-            });
 
     if (isCompactPart(source_part))
         commands_for_part.additional_columns = source_part->getColumns().getNames();
->>>>>>> 94b52c08
 
     if (!isStorageTouchedByMutations(storage_from_source_part, commands_for_part, context_for_reading))
     {
@@ -999,12 +986,6 @@
     else
         LOG_TRACE(log, "Mutating part " << source_part->name << " to mutation version " << future_part.part_info.mutation);
 
-<<<<<<< HEAD
-    MergeTreeData::MutableDataPartPtr new_data_part = std::make_shared<MergeTreeData::DataPart>(
-        data, space_reservation->getDisk(), future_part.name, future_part.part_info);
-
-    new_data_part->relative_path = "tmp_mut_" + future_part.name;
-=======
     MutationsInterpreter mutations_interpreter(storage_from_source_part, commands_for_part, context_for_reading, true);
     auto in = mutations_interpreter.execute(table_lock_holder);
     const auto & updated_header = mutations_interpreter.getUpdatedHeader();
@@ -1025,7 +1006,6 @@
         space_reservation->getDisk(),
         "tmp_mut_" + future_part.name);
 
->>>>>>> 94b52c08
     new_data_part->is_temp = true;
     new_data_part->ttl_infos = source_part->ttl_infos;
 
@@ -1049,11 +1029,8 @@
     Block updated_header;
     std::optional<MutationsInterpreter> interpreter;
 
-<<<<<<< HEAD
+    const auto data_settings = data.getSettings();
     std::vector<MutationCommand> for_interpreter, for_file_renames;
-=======
-    const auto data_settings = data.getSettings();
->>>>>>> 94b52c08
 
     splitMutationCommands(source_part, commands_for_part, for_interpreter, for_file_renames);
 
@@ -1171,33 +1148,8 @@
                     std::make_shared<ExpressionBlockInputStream>(in, indices_recalc_expr));
         }
 
-<<<<<<< HEAD
         NameSet files_to_skip = collectFilesToSkip(updated_header, indices_to_recalc, mrk_extension);
         NameSet files_to_remove = collectFilesToRemove(source_part, for_file_renames, mrk_extension);
-=======
-        NameSet files_to_skip = {"checksums.txt", "columns.txt"};
-
-        /// Don't change granularity type while mutating subset of columns
-        auto mrk_extension = source_part->index_granularity_info.is_adaptive ? getAdaptiveMrkExtension(new_data_part->getType()) : getNonAdaptiveMrkExtension();
-        for (const auto & entry : updated_header)
-        {
-            IDataType::StreamCallback callback = [&](const IDataType::SubstreamPath & substream_path)
-            {
-                String stream_name = IDataType::getFileNameForStream(entry.name, substream_path);
-                files_to_skip.insert(stream_name + ".bin");
-                files_to_skip.insert(stream_name + mrk_extension);
-            };
-
-            IDataType::SubstreamPath stream_path;
-            entry.type->enumerateStreams(callback, stream_path);
-        }
-
-        for (const auto & index : indices_to_recalc)
-        {
-            files_to_skip.insert(index->getFileName() + ".idx");
-            files_to_skip.insert(index->getFileName() + mrk_extension);
-        }
->>>>>>> 94b52c08
 
         if (need_remove_expired_values)
             files_to_skip.insert("ttl.txt");
@@ -1217,10 +1169,12 @@
 
         merge_entry->columns_written = all_columns.size() - updated_header.columns();
 
-<<<<<<< HEAD
         new_data_part->checksums = source_part->checksums;
         if (in)
         {
+            if (need_remove_expired_values)
+                in = std::make_shared<TTLBlockInputStream>(in, data, new_data_part, time_of_mutation, true);
+
             IMergedBlockOutputStream::WrittenOffsetColumns unused_written_offsets;
             MergedColumnOnlyOutputStream out(
                 data,
@@ -1246,22 +1200,6 @@
                 merge_entry->rows_written += block.rows();
                 merge_entry->bytes_written_uncompressed += block.bytes();
             }
-=======
-        if (need_remove_expired_values)
-            in = std::make_shared<TTLBlockInputStream>(in, data, new_data_part, time_of_mutation, true);
-
-        MergedColumnOnlyOutputStream out(
-            new_data_part,
-            updated_header,
-            /* sync = */ false,
-            compression_codec,
-            /* skip_offsets = */ false,
-            std::vector<MergeTreeIndexPtr>(indices_to_recalc.begin(), indices_to_recalc.end()),
-            nullptr,
-            source_part->index_granularity,
-            &source_part->index_granularity_info
-        );
->>>>>>> 94b52c08
 
             in->readSuffix();
 
@@ -1269,30 +1207,6 @@
 
             new_data_part->checksums.add(std::move(changed_checksums));
         }
-
-<<<<<<< HEAD
-        for (const String & removed_file : files_to_remove)
-            if (new_data_part->checksums.files.count(removed_file))
-                new_data_part->checksums.files.erase(removed_file);
-        {
-            /// Write file with checksums.
-            WriteBufferFromFile out_checksums(new_part_tmp_path + "checksums.txt", 4096);
-            new_data_part->checksums.write(out_checksums);
-        } /// close fd
-
-
-        new_data_part->columns = getColumnsForNewDataPart(source_part, updated_header, all_columns);
-        {
-            /// Write a file with a description of columns.
-            WriteBufferFromFile out_columns(new_part_tmp_path + "columns.txt", 4096);
-            new_data_part->columns.writeText(out_columns);
-        } /// close
-=======
-        in->readSuffix();
-        auto changed_checksums = out.writeSuffixAndGetChecksums();
-
-        new_data_part->checksums = source_part->checksums;
-        new_data_part->checksums.add(std::move(changed_checksums));
 
         if (need_remove_expired_values)
         {
@@ -1304,17 +1218,22 @@
             new_data_part->checksums.files["ttl.txt"].file_hash = out_hashing.getHash();
         }
 
+        for (const String & removed_file : files_to_remove)
+            if (new_data_part->checksums.files.count(removed_file))
+                new_data_part->checksums.files.erase(removed_file);
         {
             /// Write file with checksums.
             WriteBufferFromFile out_checksums(new_part_tmp_path + "checksums.txt", 4096);
             new_data_part->checksums.write(out_checksums);
-        }
+        } /// close fd
+
+
+        new_data_part->columns = getColumnsForNewDataPart(source_part, updated_header, all_columns);
         {
             /// Write a file with a description of columns.
             WriteBufferFromFile out_columns(new_part_tmp_path + "columns.txt", 4096);
-            new_data_part->getColumns().writeText(out_columns);
-        }
->>>>>>> 94b52c08
+            new_data_part->columns.writeText(out_columns);
+        } /// close
 
         new_data_part->rows_count = source_part->rows_count;
         new_data_part->index_granularity = source_part->index_granularity;
