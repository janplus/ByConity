#include <Storages/AlterCommands.h>
#include <Storages/IStorage.h>
#include <DataTypes/DataTypeFactory.h>
#include <DataTypes/DataTypesNumber.h>
#include <DataTypes/NestedUtils.h>
#include <Interpreters/Context.h>
#include <Interpreters/SyntaxAnalyzer.h>
#include <Interpreters/ExpressionAnalyzer.h>
#include <Interpreters/ExpressionActions.h>
#include <Parsers/ASTIdentifier.h>
#include <Parsers/ASTExpressionList.h>
#include <Parsers/ASTLiteral.h>
#include <Parsers/ASTFunction.h>
#include <Parsers/ASTAlterQuery.h>
#include <Parsers/ASTColumnDeclaration.h>
#include <Common/typeid_cast.h>


namespace DB
{

namespace ErrorCodes
{
    extern const int ILLEGAL_COLUMN;
    extern const int BAD_ARGUMENTS;
    extern const int LOGICAL_ERROR;
}


std::optional<AlterCommand> AlterCommand::parse(const ASTAlterCommand * command_ast)
{
    const DataTypeFactory & data_type_factory = DataTypeFactory::instance();

    if (command_ast->type == ASTAlterCommand::ADD_COLUMN)
    {
        AlterCommand command;
        command.type = AlterCommand::ADD_COLUMN;

        const auto & ast_col_decl = typeid_cast<const ASTColumnDeclaration &>(*command_ast->col_decl);

        command.column_name = ast_col_decl.name;
        if (ast_col_decl.type)
        {
            command.data_type = data_type_factory.get(ast_col_decl.type);
        }
        if (ast_col_decl.default_expression)
        {
            command.default_kind = columnDefaultKindFromString(ast_col_decl.default_specifier);
            command.default_expression = ast_col_decl.default_expression;
        }

        if (command_ast->column)
            command.after_column = typeid_cast<const ASTIdentifier &>(*command_ast->column).name;

        return command;
    }
    else if (command_ast->type == ASTAlterCommand::DROP_COLUMN && !command_ast->partition)
    {
        if (command_ast->clear_column)
            throw Exception("\"ALTER TABLE table CLEAR COLUMN column\" queries are not supported yet. Use \"CLEAR COLUMN column IN PARTITION\".", ErrorCodes::NOT_IMPLEMENTED);

        AlterCommand command;
        command.type = AlterCommand::DROP_COLUMN;
        command.column_name = typeid_cast<const ASTIdentifier &>(*(command_ast->column)).name;
        return command;
    }
    else if (command_ast->type == ASTAlterCommand::MODIFY_COLUMN)
    {
        AlterCommand command;
        command.type = AlterCommand::MODIFY_COLUMN;

        const auto & ast_col_decl = typeid_cast<const ASTColumnDeclaration &>(*command_ast->col_decl);

        command.column_name = ast_col_decl.name;
        if (ast_col_decl.type)
        {
            command.data_type = data_type_factory.get(ast_col_decl.type);
        }

        if (ast_col_decl.default_expression)
        {
            command.default_kind = columnDefaultKindFromString(ast_col_decl.default_specifier);
            command.default_expression = ast_col_decl.default_expression;
        }

        if (ast_col_decl.comment)
        {
            const auto & ast_comment = typeid_cast<ASTLiteral &>(*ast_col_decl.comment);
            command.comment = ast_comment.value.get<String>();
        }

        return command;
    }
    else if (command_ast->type == ASTAlterCommand::MODIFY_PRIMARY_KEY)
    {
        AlterCommand command;
        command.type = AlterCommand::MODIFY_PRIMARY_KEY;
        command.primary_key = command_ast->primary_key;
        return command;
    }
<<<<<<< HEAD
    else if (command_ast->type == ASTAlterCommand::MODIFY_ORDER_BY)
    {
        AlterCommand command;
        command.type = AlterCommand::MODIFY_ORDER_BY;
        command.order_by = command_ast->order_by;
=======
    else if (command_ast->type == ASTAlterCommand::COMMENT_COLUMN)
    {
        AlterCommand command;
        command.type = COMMENT_COLUMN;
        const auto & ast_identifier = typeid_cast<ASTIdentifier &>(*command_ast->column);
        command.column_name = ast_identifier.name;
        const auto & ast_comment = typeid_cast<ASTLiteral &>(*command_ast->comment);
        command.comment = ast_comment.value.get<String>();
>>>>>>> 757d808a
        return command;
    }
    else
        return {};
}


/// the names are the same if they match the whole name or name_without_dot matches the part of the name up to the dot
static bool namesEqual(const String & name_without_dot, const DB::NameAndTypePair & name_type)
{
    String name_with_dot = name_without_dot + ".";
    return (name_with_dot == name_type.name.substr(0, name_without_dot.length() + 1) || name_without_dot == name_type.name);
}

void AlterCommand::apply(ColumnsDescription & columns_description, ASTPtr * order_by_ast, ASTPtr * primary_key_ast) const
{
    if (type == ADD_COLUMN)
    {
        if (columns_description.getAll().contains(column_name))
            throw Exception{"Cannot add column " + column_name + ": column with this name already exists", ErrorCodes::ILLEGAL_COLUMN};

        const auto add_column = [this] (NamesAndTypesList & columns)
        {
            auto insert_it = columns.end();

            if (!after_column.empty())
            {
                /// We are trying to find first column from end with name `column_name` or with a name beginning with `column_name` and ".".
                /// For example "fruits.bananas"
                /// names are considered the same if they completely match or `name_without_dot` matches the part of the name to the point
                const auto reverse_insert_it = std::find_if(columns.rbegin(), columns.rend(),
                    std::bind(namesEqual, std::cref(after_column), std::placeholders::_1));

                if (reverse_insert_it == columns.rend())
                    throw Exception("Wrong column name. Cannot find column " + after_column + " to insert after",
                                    ErrorCodes::ILLEGAL_COLUMN);
                else
                {
                    /// base returns an iterator that is already offset by one element to the right
                    insert_it = reverse_insert_it.base();
                }
            }

            columns.emplace(insert_it, column_name, data_type);
        };

        if (default_kind == ColumnDefaultKind::Default)
            add_column(columns_description.ordinary);
        else if (default_kind == ColumnDefaultKind::Materialized)
            add_column(columns_description.materialized);
        else if (default_kind == ColumnDefaultKind::Alias)
            add_column(columns_description.aliases);
        else
            throw Exception{"Unknown ColumnDefaultKind value", ErrorCodes::LOGICAL_ERROR};

        if (default_expression)
            columns_description.defaults.emplace(column_name, ColumnDefault{default_kind, default_expression});

        /// Slow, because each time a list is copied
        columns_description.ordinary = Nested::flatten(columns_description.ordinary);
    }
    else if (type == DROP_COLUMN)
    {
        /// look for a column in list and remove it if present, also removing corresponding entry from column_defaults
        const auto remove_column = [&columns_description, this] (NamesAndTypesList & columns)
        {
            auto removed = false;
            NamesAndTypesList::iterator column_it;

            while (columns.end() != (column_it = std::find_if(columns.begin(), columns.end(),
                std::bind(namesEqual, std::cref(column_name), std::placeholders::_1))))
            {
                removed = true;
                column_it = columns.erase(column_it);
                columns_description.defaults.erase(column_name);
            }

            return removed;
        };

        if (!remove_column(columns_description.ordinary) &&
            !remove_column(columns_description.materialized) &&
            !remove_column(columns_description.aliases))
        {
            throw Exception("Wrong column name. Cannot find column " + column_name + " to drop",
                            ErrorCodes::ILLEGAL_COLUMN);
        }
    }
    else if (type == MODIFY_COLUMN)
    {
        if (!is_mutable())
        {
            auto & comments = columns_description.comments;
            if (comment.empty())
            {
                if (auto it = comments.find(column_name); it != comments.end())
                    comments.erase(it);
            }
            else
                columns_description.comments[column_name] = comment;

            return;
        }

        const auto default_it = columns_description.defaults.find(column_name);
        const auto had_default_expr = default_it != std::end(columns_description.defaults);
        const auto old_default_kind = had_default_expr ? default_it->second.kind : ColumnDefaultKind{};

        /// target column list
        auto & new_columns =
            default_kind == ColumnDefaultKind::Default ? columns_description.ordinary
            : default_kind == ColumnDefaultKind::Materialized ? columns_description.materialized
            : columns_description.aliases;

        /// find column or throw exception
        const auto find_column = [this] (NamesAndTypesList & columns)
        {
            const auto it = std::find_if(columns.begin(), columns.end(),
                std::bind(namesEqual, std::cref(column_name), std::placeholders::_1));
            if (it == columns.end())
                throw Exception("Wrong column name. Cannot find column " + column_name + " to modify",
                                ErrorCodes::ILLEGAL_COLUMN);

            return it;
        };

        /// if default types differ, remove column from the old list, then add to the new list
        if (default_kind != old_default_kind)
        {
            /// source column list
            auto & old_columns =
                old_default_kind == ColumnDefaultKind::Default ? columns_description.ordinary
                : old_default_kind == ColumnDefaultKind::Materialized ? columns_description.materialized
                : columns_description.aliases;

            const auto old_column_it = find_column(old_columns);
            new_columns.emplace_back(*old_column_it);
            old_columns.erase(old_column_it);

            /// do not forget to change the default type of old column
            if (had_default_expr)
                columns_description.defaults[column_name].kind = default_kind;
        }

        /// find column in one of three column lists
        const auto column_it = find_column(new_columns);
        column_it->type = data_type;

        if (!default_expression && had_default_expr)
            /// new column has no default expression, remove it from column_defaults along with it's type
            columns_description.defaults.erase(column_name);
        else if (default_expression && !had_default_expr)
            /// new column has a default expression while the old one had not, add it it column_defaults
            columns_description.defaults.emplace(column_name, ColumnDefault{default_kind, default_expression});
        else if (had_default_expr)
            /// both old and new columns have default expression, update it
            columns_description.defaults[column_name].expression = default_expression;
    }
    else if (type == MODIFY_PRIMARY_KEY)
    {
        if (!primary_key_ast || !order_by_ast)
            throw Exception("ALTER MODIFY PRIMARY KEY is not supported for this type of tables",
                ErrorCodes::BAD_ARGUMENTS);

        if (!(*primary_key_ast))
            *order_by_ast = primary_key;
        else
            *primary_key_ast = primary_key;
    }
    else if (type == MODIFY_ORDER_BY)
    {
        if (!primary_key_ast || !order_by_ast)
            throw Exception("ALTER MODIFY PRIMARY KEY is not supported for this type of tables",
                ErrorCodes::BAD_ARGUMENTS);

        if (!(*primary_key_ast))
        {
            /// Primary and sorting key become independent after this ALTER so we have to
            /// save the old ORDER BY expression as the new primary key.
            *primary_key_ast = (*order_by_ast)->clone();
        }

        *order_by_ast = order_by;
    }
    else if (type == COMMENT_COLUMN)
    {

        columns_description.comments[column_name] = comment;
    }
    else
        throw Exception("Wrong parameter type in ALTER query", ErrorCodes::LOGICAL_ERROR);
}

bool AlterCommand::is_mutable() const
{
    if (type == COMMENT_COLUMN)
        return false;
    if (type == MODIFY_COLUMN)
        return data_type.get() || default_expression;
    // TODO: возможно, здесь нужно дополнить
    return true;
}

void AlterCommands::apply(ColumnsDescription & columns_description, ASTPtr * order_by_ast, ASTPtr * primary_key_ast) const
{
    auto new_columns_description = columns_description;

    for (const AlterCommand & command : *this)
        command.apply(new_columns_description, order_by_ast, primary_key_ast);

    columns_description = std::move(new_columns_description);
}

void AlterCommands::validate(const IStorage & table, const Context & context)
{
    auto all_columns = table.getColumns().getAll();
    auto defaults = table.getColumns().defaults;

    std::vector<std::pair<NameAndTypePair, AlterCommand *>> defaulted_columns{};

    auto default_expr_list = std::make_shared<ASTExpressionList>();
    default_expr_list->children.reserve(defaults.size());

    for (AlterCommand & command : *this)
    {
        if (command.type == AlterCommand::ADD_COLUMN || command.type == AlterCommand::MODIFY_COLUMN)
        {
            const auto & column_name = command.column_name;
            const auto column_it = std::find_if(std::begin(all_columns), std::end(all_columns),
                std::bind(namesEqual, std::cref(command.column_name), std::placeholders::_1));

            if (command.type == AlterCommand::ADD_COLUMN)
            {
                if (std::end(all_columns) != column_it)
                    throw Exception{"Cannot add column " + column_name + ": column with this name already exists", ErrorCodes::ILLEGAL_COLUMN};
            }
            else if (command.type == AlterCommand::MODIFY_COLUMN)
            {

                if (std::end(all_columns) == column_it)
                    throw Exception{"Wrong column name. Cannot find column " + column_name + " to modify", ErrorCodes::ILLEGAL_COLUMN};

                all_columns.erase(column_it);
                defaults.erase(column_name);
            }

            /// we're creating dummy DataTypeUInt8 in order to prevent the NullPointerException in ExpressionActions
            all_columns.emplace_back(column_name, command.data_type ? command.data_type : std::make_shared<DataTypeUInt8>());

            if (command.default_expression)
            {
                if (command.data_type)
                {
                    const auto & final_column_name = column_name;
                    const auto tmp_column_name = final_column_name + "_tmp";
                    const auto column_type_raw_ptr = command.data_type.get();

                    default_expr_list->children.emplace_back(setAlias(
                        makeASTFunction("CAST", std::make_shared<ASTIdentifier>(tmp_column_name),
                            std::make_shared<ASTLiteral>(column_type_raw_ptr->getName())),
                        final_column_name));

                    default_expr_list->children.emplace_back(setAlias(command.default_expression->clone(), tmp_column_name));

                    defaulted_columns.emplace_back(NameAndTypePair{column_name, command.data_type}, &command);
                }
                else
                {
                    /// no type explicitly specified, will deduce later
                    default_expr_list->children.emplace_back(
                        setAlias(command.default_expression->clone(), column_name));

                    defaulted_columns.emplace_back(NameAndTypePair{column_name, nullptr}, &command);
                }
            }
        }
        else if (command.type == AlterCommand::DROP_COLUMN)
        {
            for (const auto & default_column : defaults)
            {
                const auto & default_expression = default_column.second.expression;
                ASTPtr query = default_expression;
                auto syntax_result = SyntaxAnalyzer(context, {}).analyze(query, all_columns);
                const auto actions = ExpressionAnalyzer(query, syntax_result, context).getActions(true);
                const auto required_columns = actions->getRequiredColumns();

                if (required_columns.end() != std::find(required_columns.begin(), required_columns.end(), command.column_name))
                    throw Exception(
                        "Cannot drop column " + command.column_name + ", because column " + default_column.first +
                        " depends on it", ErrorCodes::ILLEGAL_COLUMN);
            }

            auto found = false;
            for (auto it = std::begin(all_columns); it != std::end(all_columns);)
            {
                if (namesEqual(command.column_name, *it))
                {
                    found = true;
                    it = all_columns.erase(it);
                }
                else
                    ++it;
            }

            for (auto it = std::begin(defaults); it != std::end(defaults);)
            {
                if (namesEqual(command.column_name, { it->first, nullptr }))
                    it = defaults.erase(it);
                else
                    ++it;
            }

            if (!found)
                throw Exception("Wrong column name. Cannot find column " + command.column_name + " to drop",
                    ErrorCodes::ILLEGAL_COLUMN);
        }
        else if (command.type == AlterCommand::COMMENT_COLUMN)
        {
            const auto column_it = std::find_if(std::begin(all_columns), std::end(all_columns),
                                                std::bind(namesEqual, std::cref(command.column_name), std::placeholders::_1));
            if (column_it == std::end(all_columns))
            {
                throw Exception{"Wrong column name. Cannot find column " + command.column_name + " to comment", ErrorCodes::ILLEGAL_COLUMN};
            }
        }
    }

    /** Existing defaulted columns may require default expression extensions with a type conversion,
        *  therefore we add them to defaulted_columns to allow further processing */
    for (const auto & col_def : defaults)
    {
        const auto & column_name = col_def.first;
        const auto column_it = std::find_if(all_columns.begin(), all_columns.end(), [&] (const NameAndTypePair & name_type)
            { return namesEqual(column_name, name_type); });

        const auto tmp_column_name = column_name + "_tmp";
        const auto & column_type_ptr = column_it->type;

            default_expr_list->children.emplace_back(setAlias(
                makeASTFunction("CAST", std::make_shared<ASTIdentifier>(tmp_column_name),
                    std::make_shared<ASTLiteral>(column_type_ptr->getName())),
                column_name));

        default_expr_list->children.emplace_back(setAlias(col_def.second.expression->clone(), tmp_column_name));

        defaulted_columns.emplace_back(NameAndTypePair{column_name, column_type_ptr}, nullptr);
    }

    ASTPtr query = default_expr_list;
    auto syntax_result = SyntaxAnalyzer(context, {}).analyze(query, all_columns);
    const auto actions = ExpressionAnalyzer(query, syntax_result, context).getActions(true);
    const auto block = actions->getSampleBlock();

    /// set deduced types, modify default expression if necessary
    for (auto & defaulted_column : defaulted_columns)
    {
        const auto & name_and_type = defaulted_column.first;
        AlterCommand * & command_ptr = defaulted_column.second;

        const auto & column_name = name_and_type.name;
        const auto has_explicit_type = nullptr != name_and_type.type;

        /// default expression on old column
        if (has_explicit_type)
        {
            const auto & explicit_type = name_and_type.type;
            const auto & tmp_column = block.getByName(column_name + "_tmp");
            const auto & deduced_type = tmp_column.type;

            // column not specified explicitly in the ALTER query may require default_expression modification
            if (!explicit_type->equals(*deduced_type))
            {
                const auto default_it = defaults.find(column_name);

                /// column has no associated alter command, let's create it
                if (!command_ptr)
                {
                    /// add a new alter command to modify existing column
                    this->emplace_back(AlterCommand{
                        AlterCommand::MODIFY_COLUMN, column_name, explicit_type,
                        default_it->second.kind, default_it->second.expression
                    });

                    command_ptr = &this->back();
                }

                command_ptr->default_expression = makeASTFunction("CAST", command_ptr->default_expression->clone(),
                    std::make_shared<ASTLiteral>(explicit_type->getName()));
            }
        }
        else
        {
            /// just set deduced type
            command_ptr->data_type = block.getByName(column_name).type;
        }
    }
}

bool AlterCommands::is_mutable() const
{
    for (const auto & param : *this)
    {
        if (param.is_mutable())
            return true;
    }

    return false;
}

}<|MERGE_RESOLUTION|>--- conflicted
+++ resolved
@@ -91,20 +91,6 @@
 
         return command;
     }
-    else if (command_ast->type == ASTAlterCommand::MODIFY_PRIMARY_KEY)
-    {
-        AlterCommand command;
-        command.type = AlterCommand::MODIFY_PRIMARY_KEY;
-        command.primary_key = command_ast->primary_key;
-        return command;
-    }
-<<<<<<< HEAD
-    else if (command_ast->type == ASTAlterCommand::MODIFY_ORDER_BY)
-    {
-        AlterCommand command;
-        command.type = AlterCommand::MODIFY_ORDER_BY;
-        command.order_by = command_ast->order_by;
-=======
     else if (command_ast->type == ASTAlterCommand::COMMENT_COLUMN)
     {
         AlterCommand command;
@@ -113,7 +99,20 @@
         command.column_name = ast_identifier.name;
         const auto & ast_comment = typeid_cast<ASTLiteral &>(*command_ast->comment);
         command.comment = ast_comment.value.get<String>();
->>>>>>> 757d808a
+        return command;
+    }
+    else if (command_ast->type == ASTAlterCommand::MODIFY_PRIMARY_KEY)
+    {
+        AlterCommand command;
+        command.type = AlterCommand::MODIFY_PRIMARY_KEY;
+        command.primary_key = command_ast->primary_key;
+        return command;
+    }
+    else if (command_ast->type == ASTAlterCommand::MODIFY_ORDER_BY)
+    {
+        AlterCommand command;
+        command.type = AlterCommand::MODIFY_ORDER_BY;
+        command.order_by = command_ast->order_by;
         return command;
     }
     else
