add_library (clickhouse-odbc-bridge-lib ${LINK_MODE}
    PingHandler.cpp
    MainHandler.cpp
    ColumnInfoHandler.cpp
    IdentifierQuoteHandler.cpp
    HandlerFactory.cpp
    ODBCBridge.cpp
    getIdentifierQuote.cpp
    validateODBCConnectionString.cpp
)

target_link_libraries (clickhouse-odbc-bridge-lib PRIVATE clickhouse_dictionaries daemon dbms clickhouse_common_io)
target_include_directories (clickhouse-odbc-bridge-lib PUBLIC ${ClickHouse_SOURCE_DIR}/libs/libdaemon/include)

if (USE_POCO_SQLODBC)
    target_link_libraries (clickhouse-odbc-bridge-lib PRIVATE ${Poco_SQLODBC_LIBRARY})
    target_include_directories (clickhouse-odbc-bridge-lib SYSTEM PRIVATE ${ODBC_INCLUDE_DIRECTORIES} ${Poco_SQLODBC_INCLUDE_DIR})
endif ()
if (Poco_SQL_FOUND)
    target_link_libraries (clickhouse-odbc-bridge-lib PRIVATE ${Poco_SQL_LIBRARY})
endif ()

if (USE_POCO_DATAODBC)
    target_link_libraries (clickhouse-odbc-bridge-lib PRIVATE ${Poco_DataODBC_LIBRARY})
    target_include_directories (clickhouse-odbc-bridge-lib SYSTEM PRIVATE ${ODBC_INCLUDE_DIRECTORIES} ${Poco_DataODBC_INCLUDE_DIR})
endif()
if (Poco_Data_FOUND)
    target_link_libraries (clickhouse-odbc-bridge-lib PRIVATE ${Poco_Data_LIBRARY})
endif ()


if (ENABLE_TESTS)
    add_subdirectory (tests)
endif ()

<<<<<<< HEAD
# clickhouse-odbc-bridge is always a separate binary.
# Reason: it must not export symbols from SSL, mariadb-client, etc. to not break ABI compatibility with ODBC drivers.
# For this reason, we also do "-s" (strip).

add_executable (clickhouse-odbc-bridge odbc-bridge.cpp)
target_link_libraries (clickhouse-odbc-bridge PRIVATE clickhouse-odbc-bridge-lib -s)
install (TARGETS clickhouse-odbc-bridge RUNTIME DESTINATION ${CMAKE_INSTALL_BINDIR} COMPONENT clickhouse)
=======
if (CLICKHOUSE_SPLIT_BINARY)
    add_executable (clickhouse-odbc-bridge odbc-bridge.cpp)
    target_link_libraries (clickhouse-odbc-bridge PRIVATE clickhouse-odbc-bridge-lib)
    install (TARGETS clickhouse-odbc-bridge ${CLICKHOUSE_ALL_TARGETS} RUNTIME DESTINATION ${CMAKE_INSTALL_BINDIR} COMPONENT clickhouse)
endif ()
>>>>>>> 999466ae
<|MERGE_RESOLUTION|>--- conflicted
+++ resolved
@@ -33,18 +33,10 @@
     add_subdirectory (tests)
 endif ()
 
-<<<<<<< HEAD
 # clickhouse-odbc-bridge is always a separate binary.
 # Reason: it must not export symbols from SSL, mariadb-client, etc. to not break ABI compatibility with ODBC drivers.
 # For this reason, we also do "-s" (strip).
 
 add_executable (clickhouse-odbc-bridge odbc-bridge.cpp)
 target_link_libraries (clickhouse-odbc-bridge PRIVATE clickhouse-odbc-bridge-lib -s)
-install (TARGETS clickhouse-odbc-bridge RUNTIME DESTINATION ${CMAKE_INSTALL_BINDIR} COMPONENT clickhouse)
-=======
-if (CLICKHOUSE_SPLIT_BINARY)
-    add_executable (clickhouse-odbc-bridge odbc-bridge.cpp)
-    target_link_libraries (clickhouse-odbc-bridge PRIVATE clickhouse-odbc-bridge-lib)
-    install (TARGETS clickhouse-odbc-bridge ${CLICKHOUSE_ALL_TARGETS} RUNTIME DESTINATION ${CMAKE_INSTALL_BINDIR} COMPONENT clickhouse)
-endif ()
->>>>>>> 999466ae
+install (TARGETS clickhouse-odbc-bridge RUNTIME DESTINATION ${CMAKE_INSTALL_BINDIR} COMPONENT clickhouse)