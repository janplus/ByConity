#pragma once

#include <Parsers/IParserBase.h>


namespace DB
{
/** Parses queries like
  * CREATE USER [IF NOT EXISTS | OR REPLACE] name
<<<<<<< HEAD
  *     [IDENTIFIED [WITH {NO_PASSWORD|PLAINTEXT_PASSWORD|SHA256_PASSWORD|SHA256_HASH|DOUBLE_SHA1_PASSWORD|DOUBLE_SHA1_HASH|LDAP}] BY {'password'|'hash'|'server_name'}]
=======
  *     [NOT IDENTIFIED | IDENTIFIED [WITH {no_password|plaintext_password|sha256_password|sha256_hash|double_sha1_password|double_sha1_hash}] BY {'password'|'hash'}]
>>>>>>> 04bdffd9
  *     [HOST {LOCAL | NAME 'name' | REGEXP 'name_regexp' | IP 'address' | LIKE 'pattern'} [,...] | ANY | NONE]
  *     [SETTINGS variable [= value] [MIN [=] min_value] [MAX [=] max_value] [READONLY|WRITABLE] | PROFILE 'profile_name'] [,...]
  *
  * ALTER USER [IF EXISTS] name
  *     [RENAME TO new_name]
<<<<<<< HEAD
  *     [IDENTIFIED [WITH {PLAINTEXT_PASSWORD|SHA256_PASSWORD|DOUBLE_SHA1_PASSWORD|LDAP}] BY {'password'|'hash'|'server_name'}]
=======
  *     [NOT IDENTIFIED | IDENTIFIED [WITH {no_password|plaintext_password|sha256_password|sha256_hash|double_sha1_password|double_sha1_hash}] BY {'password'|'hash'}]
>>>>>>> 04bdffd9
  *     [[ADD|DROP] HOST {LOCAL | NAME 'name' | REGEXP 'name_regexp' | IP 'address' | LIKE 'pattern'} [,...] | ANY | NONE]
  *     [SETTINGS variable [= value] [MIN [=] min_value] [MAX [=] max_value] [READONLY|WRITABLE] | PROFILE 'profile_name'] [,...]
  */
class ParserCreateUserQuery : public IParserBase
{
public:
    ParserCreateUserQuery & enableAttachMode(bool enable) { attach_mode = enable; return *this; }

protected:
    const char * getName() const override { return "CREATE USER or ALTER USER query"; }
    bool parseImpl(Pos & pos, ASTPtr & node, Expected & expected) override;

private:
    bool attach_mode = false;
};
}<|MERGE_RESOLUTION|>--- conflicted
+++ resolved
@@ -7,21 +7,13 @@
 {
 /** Parses queries like
   * CREATE USER [IF NOT EXISTS | OR REPLACE] name
-<<<<<<< HEAD
-  *     [IDENTIFIED [WITH {NO_PASSWORD|PLAINTEXT_PASSWORD|SHA256_PASSWORD|SHA256_HASH|DOUBLE_SHA1_PASSWORD|DOUBLE_SHA1_HASH|LDAP}] BY {'password'|'hash'|'server_name'}]
-=======
-  *     [NOT IDENTIFIED | IDENTIFIED [WITH {no_password|plaintext_password|sha256_password|sha256_hash|double_sha1_password|double_sha1_hash}] BY {'password'|'hash'}]
->>>>>>> 04bdffd9
+  *     [NOT IDENTIFIED | IDENTIFIED [WITH {no_password|plaintext_password|sha256_password|sha256_hash|double_sha1_password|double_sha1_hash|ldap}] BY {'password'|'hash'|'server_name'}]
   *     [HOST {LOCAL | NAME 'name' | REGEXP 'name_regexp' | IP 'address' | LIKE 'pattern'} [,...] | ANY | NONE]
   *     [SETTINGS variable [= value] [MIN [=] min_value] [MAX [=] max_value] [READONLY|WRITABLE] | PROFILE 'profile_name'] [,...]
   *
   * ALTER USER [IF EXISTS] name
   *     [RENAME TO new_name]
-<<<<<<< HEAD
-  *     [IDENTIFIED [WITH {PLAINTEXT_PASSWORD|SHA256_PASSWORD|DOUBLE_SHA1_PASSWORD|LDAP}] BY {'password'|'hash'|'server_name'}]
-=======
-  *     [NOT IDENTIFIED | IDENTIFIED [WITH {no_password|plaintext_password|sha256_password|sha256_hash|double_sha1_password|double_sha1_hash}] BY {'password'|'hash'}]
->>>>>>> 04bdffd9
+  *     [NOT IDENTIFIED | IDENTIFIED [WITH {no_password|plaintext_password|sha256_password|sha256_hash|double_sha1_password|double_sha1_hash|ldap}] BY {'password'|'hash'|'server_name'}]
   *     [[ADD|DROP] HOST {LOCAL | NAME 'name' | REGEXP 'name_regexp' | IP 'address' | LIKE 'pattern'} [,...] | ANY | NONE]
   *     [SETTINGS variable [= value] [MIN [=] min_value] [MAX [=] max_value] [READONLY|WRITABLE] | PROFILE 'profile_name'] [,...]
   */
