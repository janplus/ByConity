version: '2.3'

services:
  kafka_kerberized_zookeeper:
    image: confluentinc/cp-zookeeper:5.2.0
    # restart: always
    hostname: kafka_kerberized_zookeeper
    environment:
      ZOOKEEPER_SERVER_ID: 1
      ZOOKEEPER_CLIENT_PORT: 2181
      ZOOKEEPER_SERVERS: "kafka_kerberized_zookeeper:2888:3888"
      KAFKA_OPTS: "-Djava.security.auth.login.config=/etc/kafka/secrets/zookeeper_jaas.conf -Djava.security.krb5.conf=/etc/kafka/secrets/krb.conf -Dzookeeper.authProvider.1=org.apache.zookeeper.server.auth.SASLAuthenticationProvider -Dsun.security.krb5.debug=true"
    volumes:
      - ${KERBERIZED_KAFKA_DIR}/secrets:/etc/kafka/secrets
      - /dev/urandom:/dev/random
    depends_on:
      - kafka_kerberos
    security_opt:
      - label:disable

  kerberized_kafka1:
    image: confluentinc/cp-kafka:5.2.0
    # restart: always
    hostname: kerberized_kafka1
    ports:
<<<<<<< HEAD
        - ${KERBERIZED_KAFKA_EXTERNAL_PORT}:${KERBERIZED_KAFKA_EXTERNAL_PORT}
    environment:
        KAFKA_LISTENERS: OUTSIDE://:19092,UNSECURED_OUTSIDE://:19093,UNSECURED_INSIDE://0.0.0.0:${KERBERIZED_KAFKA_EXTERNAL_PORT}
        KAFKA_ADVERTISED_LISTENERS: OUTSIDE://kerberized_kafka1:19092,UNSECURED_OUTSIDE://kerberized_kafka1:19093,UNSECURED_INSIDE://localhost:${KERBERIZED_KAFKA_EXTERNAL_PORT}
        # KAFKA_LISTENERS: INSIDE://kerberized_kafka1:9092,OUTSIDE://kerberized_kafka1:19092
        # KAFKA_ADVERTISED_LISTENERS: INSIDE://localhost:9092,OUTSIDE://kerberized_kafka1:19092
        KAFKA_ADVERTISED_HOST_NAME: kerberized_kafka1
        KAFKA_SASL_MECHANISM_INTER_BROKER_PROTOCOL: GSSAPI
        KAFKA_SASL_ENABLED_MECHANISMS: GSSAPI
        KAFKA_SASL_KERBEROS_SERVICE_NAME: kafka
        KAFKA_LISTENER_SECURITY_PROTOCOL_MAP: OUTSIDE:SASL_PLAINTEXT,UNSECURED_OUTSIDE:PLAINTEXT,UNSECURED_INSIDE:PLAINTEXT,
        KAFKA_INTER_BROKER_LISTENER_NAME: OUTSIDE
        KAFKA_BROKER_ID: 1
        KAFKA_ZOOKEEPER_CONNECT: "kafka_kerberized_zookeeper:2181"
        KAFKA_LOG4J_LOGGERS: "kafka.controller=INFO,kafka.producer.async.DefaultEventHandler=INFO,state.change.logger=INFO"
        KAFKA_OFFSETS_TOPIC_REPLICATION_FACTOR: 1
        KAFKA_OPTS: "-Djava.security.auth.login.config=/etc/kafka/secrets/broker_jaas.conf -Djava.security.krb5.conf=/etc/kafka/secrets/krb.conf -Dsun.security.krb5.debug=true"
=======
      - "9092:9092"
      - "9093:9093"
    environment:
      KAFKA_LISTENERS: OUTSIDE://:19092,UNSECURED_OUTSIDE://:19093,UNSECURED_INSIDE://:9093
      KAFKA_ADVERTISED_LISTENERS: OUTSIDE://kerberized_kafka1:19092,UNSECURED_OUTSIDE://kerberized_kafka1:19093,UNSECURED_INSIDE://localhost:9093
      # KAFKA_LISTENERS: INSIDE://kerberized_kafka1:9092,OUTSIDE://kerberized_kafka1:19092
      # KAFKA_ADVERTISED_LISTENERS: INSIDE://localhost:9092,OUTSIDE://kerberized_kafka1:19092
      KAFKA_SASL_MECHANISM_INTER_BROKER_PROTOCOL: GSSAPI
      KAFKA_SASL_ENABLED_MECHANISMS: GSSAPI
      KAFKA_SASL_KERBEROS_SERVICE_NAME: kafka
      KAFKA_LISTENER_SECURITY_PROTOCOL_MAP: OUTSIDE:SASL_PLAINTEXT,UNSECURED_OUTSIDE:PLAINTEXT,UNSECURED_INSIDE:PLAINTEXT,
      KAFKA_INTER_BROKER_LISTENER_NAME: OUTSIDE
      KAFKA_BROKER_ID: 1
      KAFKA_ZOOKEEPER_CONNECT: "kafka_kerberized_zookeeper:2181"
      KAFKA_LOG4J_LOGGERS: "kafka.controller=INFO,kafka.producer.async.DefaultEventHandler=INFO,state.change.logger=INFO"
      KAFKA_OFFSETS_TOPIC_REPLICATION_FACTOR: 1
      KAFKA_OPTS: "-Djava.security.auth.login.config=/etc/kafka/secrets/broker_jaas.conf -Djava.security.krb5.conf=/etc/kafka/secrets/krb.conf -Dsun.security.krb5.debug=true"
>>>>>>> c1a077a1
    volumes:
      - ${KERBERIZED_KAFKA_DIR}/secrets:/etc/kafka/secrets
      - /dev/urandom:/dev/random
    depends_on:
      - kafka_kerberized_zookeeper
      - kafka_kerberos
    security_opt:
      - label:disable

  kafka_kerberos:
    image: yandex/clickhouse-kerberos-kdc:${DOCKER_KERBEROS_KDC_TAG:-latest}
    hostname: kafka_kerberos
    volumes:
      - ${KERBERIZED_KAFKA_DIR}/secrets:/tmp/keytab
      - ${KERBERIZED_KAFKA_DIR}/../../kerberos_image_config.sh:/config.sh
      - /dev/urandom:/dev/random
    ports: [88, 749]<|MERGE_RESOLUTION|>--- conflicted
+++ resolved
@@ -23,32 +23,13 @@
     # restart: always
     hostname: kerberized_kafka1
     ports:
-<<<<<<< HEAD
-        - ${KERBERIZED_KAFKA_EXTERNAL_PORT}:${KERBERIZED_KAFKA_EXTERNAL_PORT}
+      - ${KERBERIZED_KAFKA_EXTERNAL_PORT}:${KERBERIZED_KAFKA_EXTERNAL_PORT}
     environment:
-        KAFKA_LISTENERS: OUTSIDE://:19092,UNSECURED_OUTSIDE://:19093,UNSECURED_INSIDE://0.0.0.0:${KERBERIZED_KAFKA_EXTERNAL_PORT}
-        KAFKA_ADVERTISED_LISTENERS: OUTSIDE://kerberized_kafka1:19092,UNSECURED_OUTSIDE://kerberized_kafka1:19093,UNSECURED_INSIDE://localhost:${KERBERIZED_KAFKA_EXTERNAL_PORT}
-        # KAFKA_LISTENERS: INSIDE://kerberized_kafka1:9092,OUTSIDE://kerberized_kafka1:19092
-        # KAFKA_ADVERTISED_LISTENERS: INSIDE://localhost:9092,OUTSIDE://kerberized_kafka1:19092
-        KAFKA_ADVERTISED_HOST_NAME: kerberized_kafka1
-        KAFKA_SASL_MECHANISM_INTER_BROKER_PROTOCOL: GSSAPI
-        KAFKA_SASL_ENABLED_MECHANISMS: GSSAPI
-        KAFKA_SASL_KERBEROS_SERVICE_NAME: kafka
-        KAFKA_LISTENER_SECURITY_PROTOCOL_MAP: OUTSIDE:SASL_PLAINTEXT,UNSECURED_OUTSIDE:PLAINTEXT,UNSECURED_INSIDE:PLAINTEXT,
-        KAFKA_INTER_BROKER_LISTENER_NAME: OUTSIDE
-        KAFKA_BROKER_ID: 1
-        KAFKA_ZOOKEEPER_CONNECT: "kafka_kerberized_zookeeper:2181"
-        KAFKA_LOG4J_LOGGERS: "kafka.controller=INFO,kafka.producer.async.DefaultEventHandler=INFO,state.change.logger=INFO"
-        KAFKA_OFFSETS_TOPIC_REPLICATION_FACTOR: 1
-        KAFKA_OPTS: "-Djava.security.auth.login.config=/etc/kafka/secrets/broker_jaas.conf -Djava.security.krb5.conf=/etc/kafka/secrets/krb.conf -Dsun.security.krb5.debug=true"
-=======
-      - "9092:9092"
-      - "9093:9093"
-    environment:
-      KAFKA_LISTENERS: OUTSIDE://:19092,UNSECURED_OUTSIDE://:19093,UNSECURED_INSIDE://:9093
-      KAFKA_ADVERTISED_LISTENERS: OUTSIDE://kerberized_kafka1:19092,UNSECURED_OUTSIDE://kerberized_kafka1:19093,UNSECURED_INSIDE://localhost:9093
+      KAFKA_LISTENERS: OUTSIDE://:19092,UNSECURED_OUTSIDE://:19093,UNSECURED_INSIDE://0.0.0.0:${KERBERIZED_KAFKA_EXTERNAL_PORT}
+      KAFKA_ADVERTISED_LISTENERS: OUTSIDE://kerberized_kafka1:19092,UNSECURED_OUTSIDE://kerberized_kafka1:19093,UNSECURED_INSIDE://localhost:${KERBERIZED_KAFKA_EXTERNAL_PORT}
       # KAFKA_LISTENERS: INSIDE://kerberized_kafka1:9092,OUTSIDE://kerberized_kafka1:19092
       # KAFKA_ADVERTISED_LISTENERS: INSIDE://localhost:9092,OUTSIDE://kerberized_kafka1:19092
+      KAFKA_ADVERTISED_HOST_NAME: kerberized_kafka1
       KAFKA_SASL_MECHANISM_INTER_BROKER_PROTOCOL: GSSAPI
       KAFKA_SASL_ENABLED_MECHANISMS: GSSAPI
       KAFKA_SASL_KERBEROS_SERVICE_NAME: kafka
@@ -59,7 +40,6 @@
       KAFKA_LOG4J_LOGGERS: "kafka.controller=INFO,kafka.producer.async.DefaultEventHandler=INFO,state.change.logger=INFO"
       KAFKA_OFFSETS_TOPIC_REPLICATION_FACTOR: 1
       KAFKA_OPTS: "-Djava.security.auth.login.config=/etc/kafka/secrets/broker_jaas.conf -Djava.security.krb5.conf=/etc/kafka/secrets/krb.conf -Dsun.security.krb5.debug=true"
->>>>>>> c1a077a1
     volumes:
       - ${KERBERIZED_KAFKA_DIR}/secrets:/etc/kafka/secrets
       - /dev/urandom:/dev/random
